import argparse
import logging
import sys
import os
from pathlib import Path


<<<<<<< HEAD
=======
try:
    import matplotlib.pyplot as plt
except Exception:  # pragma: no cover - optional plotting dependency
    plt = None
>>>>>>> 585384d3
import numpy as np
import pandas as pd
from filterpy.kalman import KalmanFilter
from scipy.signal import butter, filtfilt
from typing import Tuple

from utils import (
    detect_static_interval,
    is_static,
    compute_C_ECEF_to_NED,
    ecef_to_geodetic,
)
from scipy.spatial.transform import Rotation as R

try:
    from rich.console import Console
except ImportError:
    logging.error("\u2757  Missing dependency: install with `pip install rich`")
    sys.exit(1)

try:
    console = Console()
except Exception:
    logging.basicConfig(level=logging.INFO)
TAG = "{imu}_{gnss}_{method}".format  # helper

# Colour palette for plotting per attitude-initialisation method
COLORS = {
    "TRIAD": "tab:blue",
    "Davenport": "tab:orange",
    "SVD": "tab:green",
}

# Setup logging
logging.basicConfig(
    level=logging.INFO,
    format="%(message)s",
    handlers=[logging.StreamHandler(sys.stdout)]
)
from gnss_imu_fusion.init_vectors import (
    average_rotation_matrices,
    svd_alignment,
    butter_lowpass_filter,
    angle_between,
    compute_wahba_errors,
)
from gnss_imu_fusion.kalman_filter import (
    quat_multiply,
    quat_from_rate,
    quat2euler,
)

# Minimum number of samples required from a static interval for bias estimation
MIN_STATIC_SAMPLES = 500


def main():
    # Parse command-line arguments
    parser = argparse.ArgumentParser()
    parser.add_argument("--imu-file", required=True)
    parser.add_argument("--gnss-file", required=True)
    parser.add_argument(
        "--method",
        default="Davenport",
        choices=["TRIAD", "SVD", "Davenport"],
    )
    parser.add_argument("--mag-file", help="CSV file with magnetometer data")
    parser.add_argument(
        "--use-gnss-heading",
        action="store_true",
        help="Use initial GNSS velocity for yaw if no magnetometer",
    )
    parser.add_argument("--accel-noise", type=float, default=0.1)
    parser.add_argument("--accel-bias-noise", type=float, default=1e-5)
    parser.add_argument("--gyro-bias-noise", type=float, default=1e-5)
    parser.add_argument(
        "--no-plots",
        action="store_true",
        help="Skip matplotlib savefig to speed up CI runs",
    )
    parser.add_argument(
        "-v",
        "--verbose",
        action="store_true",
        help="Enable verbose debug output",
    )

    args = parser.parse_args()

    if args.verbose:
        logging.getLogger().setLevel(logging.DEBUG)

    if not args.no_plots:
        try:
            import matplotlib.pyplot as plt
            from scripts.plot_utils import save_plot, plot_attitude
            from scripts.validate_filter import compute_residuals, plot_residuals
            from gnss_imu_fusion.plots import (
                save_zupt_variance,
                save_euler_angles,
                save_residual_plots,
                save_attitude_over_time,
            )
        except Exception as e:
            logging.warning("Matplotlib not available, disabling plots: %s", e)
            args.no_plots = True

    if args.no_plots:
        class _Dummy:
            def __getattr__(self, name):
                return lambda *a, **k: None

        dummy = _Dummy()

        class _DummyAxes:
            def __getattr__(self, name):
                return lambda *a, **k: None
            def __getitem__(self, idx):
                return self

        def dummy_subplots(nrows=1, ncols=1, *a, **k):
            return dummy, _DummyAxes()

        plt = type('DummyPlt', (), {
            'figure': staticmethod(lambda *a, **k: dummy),
            'subplots': staticmethod(dummy_subplots),
            'close': lambda *a, **k: None,
            'tight_layout': lambda *a, **k: None,
            'savefig': lambda *a, **k: None,
        })()

    method = args.method
    gnss_file = args.gnss_file
    imu_file = args.imu_file

    os.makedirs("results", exist_ok=True)

    imu_stem = Path(args.imu_file).stem
    gnss_stem = Path(args.gnss_file).stem
    tag = TAG(imu=imu_stem, gnss=gnss_stem, method=method)
    summary_tag = f"{imu_stem}_{gnss_stem}"

    logging.info(f"Running attitude-estimation method: {method}")
    
    if not os.path.exists(gnss_file):
        logging.error(f"GNSS file not found: {gnss_file}")
        raise FileNotFoundError(f"{gnss_file} not found")
    if not os.path.exists(imu_file):
        logging.error(f"IMU file not found: {imu_file}")
        raise FileNotFoundError(f"{imu_file} not found")
    
    
    # ================================
    # TASK 1: Define Reference Vectors in NED Frame
    # ================================
    logging.info("TASK 1: Define reference vectors in NED frame")
    
    # --------------------------------
    # Subtask 1.1: Set Initial Latitude and Longitude from GNSS ECEF Data
    # --------------------------------
    logging.info("Subtask 1.1: Setting initial latitude and longitude from GNSS ECEF data.")
    try:
        gnss_data = pd.read_csv(gnss_file)
    except FileNotFoundError:
        logging.error(f"GNSS file not found: {gnss_file}")
        raise
    except Exception as e:
        logging.error(f"Failed to load GNSS data file: {e}")
        raise
    
    # Debug: Print column names and first few rows of ECEF coordinates
    logging.debug("GNSS data columns: %s", gnss_data.columns.tolist())
    logging.debug("First few rows of ECEF coordinates:\n%s", gnss_data[['X_ECEF_m', 'Y_ECEF_m', 'Z_ECEF_m']].head())
    
    # Find first row with non-zero ECEF coordinates
    valid_rows = gnss_data[(gnss_data['X_ECEF_m'] != 0) | (gnss_data['Y_ECEF_m'] != 0) | (gnss_data['Z_ECEF_m'] != 0)]
    if not valid_rows.empty:
        initial_row = valid_rows.iloc[0]
        x_ecef = float(initial_row['X_ECEF_m'])
        y_ecef = float(initial_row['Y_ECEF_m'])
        z_ecef = float(initial_row['Z_ECEF_m'])
        lat_deg, lon_deg, alt = ecef_to_geodetic(x_ecef, y_ecef, z_ecef)
        lat = np.deg2rad(lat_deg)
        lon = np.deg2rad(lon_deg)
        initial_vel = initial_row[['VX_ECEF_mps', 'VY_ECEF_mps', 'VZ_ECEF_mps']].values
        C_e2n_init = compute_C_ECEF_to_NED(lat, lon)
        initial_vel_ned = C_e2n_init @ initial_vel
        logging.info(f"Computed initial latitude: {lat_deg:.6f}°, longitude: {lon_deg:.6f}° from ECEF coordinates.")
        logging.debug(f"Initial latitude: {lat_deg:.6f}°, Initial longitude: {lon_deg:.6f}°")
    else:
        raise ValueError("No valid ECEF coordinates found in GNSS data.")
    
    # --------------------------------
    # Subtask 1.2: Define Gravity Vector in NED
    # --------------------------------
    logging.info("Subtask 1.2: Defining gravity vector in NED frame.")
    
    # Gravity vector in NED frame: g_NED = [0, 0, g], where g ≈ 9.81 m/s²
    g = 9.81
    g_NED = np.array([0.0, 0.0, g])
    logging.info(f"Gravity vector in NED: {g_NED} m/s^2 (Down positive, magnitude g = {g:.2f} m/s^2)")
    
    # --------------------------------
    # Subtask 1.3: Define Earth Rotation Rate Vector in NED
    # --------------------------------
    logging.info("Subtask 1.3: Defining Earth rotation rate vector in NED frame.")
    
    # Earth rotation rate in NED frame: ω_ie,NED = ω_E * [cos(φ), 0, -sin(φ)]
    omega_E = 7.2921159e-5
    omega_ie_NED = omega_E * np.array([np.cos(lat), 0.0, -np.sin(lat)])
    logging.info(f"Earth rotation rate in NED: {omega_ie_NED} rad/s (North, East, Down)")

    mag_NED = None
    if args.mag_file:
        try:
            from datetime import date
            import geomag.geomag as gm
            gm_model = gm.GeoMag()
            res = gm_model.GeoMag(lat_deg, lon_deg, alt, date.today())
            mag_NED = np.array([res.bx, res.by, res.bz])
            logging.info(f"Magnetic field in NED: {mag_NED} nT")
        except Exception as e:
            logging.error(f"Failed to compute magnetic field: {e}")
    
    # --------------------------------
    # Subtask 1.4: Validate and Print Reference Vectors
    # --------------------------------
    logging.info("Subtask 1.4: Validating reference vectors.")
    
    # Validate vector shapes and components
    assert g_NED.shape == (3,), "Gravity vector must be a 3D vector."
    assert omega_ie_NED.shape == (3,), "Earth rotation rate vector must be a 3D vector."
    assert np.isclose(g_NED[0], 0) and np.isclose(g_NED[1], 0), "Gravity should have no North/East component."
    assert np.isclose(omega_ie_NED[1], 0), "Earth rate should have no East component in NED."
    logging.info("Reference vectors validated successfully.")
    
    # Print reference vectors
    logging.info("==== Reference Vectors in NED Frame ====")
    logging.info(f"Gravity vector (NED):        {g_NED} m/s^2")
    logging.info(f"Earth rotation rate (NED):   {omega_ie_NED} rad/s")
    logging.info(f"Latitude (deg):              {lat_deg:.6f}")
    logging.info(f"Longitude (deg):             {lon_deg:.6f}")
    
    # --------------------------------
    # Subtask 1.5: Plot Location on Earth Map
    # --------------------------------
    logging.info("Subtask 1.5: Plotting location on Earth map.")
    if not args.no_plots:
        try:
            import cartopy.crs as ccrs
        except Exception as e:
            logging.warning(f"cartopy not available, skipping map generation: {e}")
        else:
            # Create figure with PlateCarree projection
            fig = plt.figure(figsize=(10, 5))
            ax = fig.add_subplot(1, 1, 1, projection=ccrs.PlateCarree())
            ax.stock_img()  # Add Earth background image

            # Set map extent to focus on the location
            ax.set_extent([lon_deg - 5, lon_deg + 5, lat_deg - 5, lat_deg + 5], crs=ccrs.PlateCarree())

            # Plot the initial location with a red marker
            ax.plot(lon_deg, lat_deg, 'ro', markersize=10, transform=ccrs.PlateCarree())
            ax.text(
                lon_deg + 1,
                lat_deg,
                f"Lat: {lat_deg:.4f}°, Lon: {lon_deg:.4f}°",
                transform=ccrs.PlateCarree(),
            )

            # Set plot title and save
            plt.title("Initial Location on Earth Map")
            plt.savefig(f"results/{tag}_location_map.pdf")
            plt.close()
            logging.info("Location map saved")
    else:
        logging.info("Skipping plot generation (--no-plots)")
    
    
    # ================================
    # TASK 2: Measure the Vectors in the Body Frame
    # ================================
    logging.info("TASK 2: Measure the vectors in the body frame")
    
    # --------------------------------
    # Subtask 2.1: Load and Parse IMU Data
    # --------------------------------
    logging.info("Subtask 2.1: Loading and parsing IMU data.")
    try:
        data = np.loadtxt(imu_file)
    except FileNotFoundError:
        logging.error(f"IMU file not found: {imu_file}")
        raise
    except Exception as e:
        logging.error(f"Failed to load IMU data file: {e}")
        raise

    if data.shape[1] >= 10:
        acc = data[:, 5:8]  # Velocity increments (m/s)
        gyro = data[:, 2:5]  # Angular increments (rad)
    else:
        logging.error(f"Unexpected data format in {imu_file}.")
        raise ValueError("Invalid IMU data format.")

    logging.info(f"IMU data loaded: {data.shape[0]} samples")
    logging.debug(f"IMU data loaded: {data.shape[0]} samples")

    # Estimate IMU sampling period from time column if available
    if data.shape[0] > 1:
        dt_imu = np.mean(np.diff(data[:100, 1]))
    else:
        dt_imu = 1.0 / 400.0
    if dt_imu <= 0:
        dt_imu = 1.0 / 400.0
    logging.info(f"Estimated IMU sampling period: {dt_imu:.6f} s")
    
    # --------------------------------
    # Subtask 2.2: Estimate Static Body-Frame Vectors
    # --------------------------------
    logging.info(
        "Subtask 2.2: Estimating static body-frame vectors using a low-motion interval."
    )

    # Convert increments to rates
    acc = acc / dt_imu  # m/s^2
    gyro = gyro / dt_imu  # rad/s

    # Low-pass filter to suppress high-frequency noise
    acc = butter_lowpass_filter(acc)
    gyro = butter_lowpass_filter(gyro)

    # --- Detect a static interval automatically using variance thresholds ---
    start_idx, end_idx = detect_static_interval(
        acc,
        gyro,
        window_size=80,
        accel_var_thresh=0.01,
        gyro_var_thresh=1e-6,
        min_length=80,
    )
    N_static = end_idx - start_idx
    static_acc = np.mean(acc[start_idx:end_idx], axis=0)
    static_gyro = np.mean(gyro[start_idx:end_idx], axis=0)
    acc_var = np.var(acc[start_idx:end_idx], axis=0)
    gyro_var = np.var(gyro[start_idx:end_idx], axis=0)
    start_t = start_idx * dt_imu
    end_t = end_idx * dt_imu
    logging.info(
        f"Static interval: {start_idx} to {end_idx} (length {N_static} samples)"
    )
    logging.info(
        f"Static accelerometer vector (mean over {N_static} samples): {static_acc}"
    )
    logging.info(
        f"Static gyroscope vector (mean over {N_static} samples): {static_gyro}"
    )
    logging.info(
        f"Window time: {start_t:.3f}s to {end_t:.3f}s | "
        f"Accel var: {acc_var} | Gyro var: {gyro_var}"
    )

    with open("triad_init_log.txt", "a") as logf:
        logf.write(
            f"{imu_file}: window {start_idx}-{end_idx} (t={start_t:.3f}-{end_t:.3f}s)\n"
        )
        logf.write(f"acc_mean={static_acc} acc_var={acc_var}\n")
        logf.write(f"gyro_mean={static_gyro} gyro_var={gyro_var}\n")
    g_norm = np.linalg.norm(static_acc)
    omega_norm = np.linalg.norm(static_gyro)
    logging.info(f"Estimated gravity magnitude from IMU: {g_norm:.4f} m/s² (expected ~9.81)")
    logging.info(f"Estimated Earth rotation magnitude from IMU: {omega_norm:.6e} rad/s (expected ~7.2921e-5)")

    # Simple accelerometer scale calibration
    scale_factor = 9.81 / g_norm if g_norm > 0 else 1.0
    if abs(scale_factor - 1.0) > 0.05:
        logging.info(f"Applying accelerometer scale factor: {scale_factor:.4f}")
    acc *= scale_factor
    static_acc *= scale_factor
    g_norm *= scale_factor
    logging.info(f"Static accelerometer mean: {static_acc}")
    logging.info(f"Static gyroscope mean: {static_gyro}")
    logging.info(f"Gravity magnitude: {g_norm:.4f} m/s²")
    logging.info(f"Earth rotation magnitude: {omega_norm:.6e} rad/s")
    
    # --------------------------------
    # Subtask 2.3: Define Gravity and Earth Rate in Body Frame
    # --------------------------------
    logging.info("Subtask 2.3: Defining gravity and Earth rotation rate in the body frame.")
    g_body = -static_acc
    omega_ie_body = static_gyro
    logging.info(f"Gravity vector in body frame (g_body): {g_body} m/s^2")
    logging.info(f"Earth rotation rate in body frame (omega_ie_body): {omega_ie_body} rad/s")
    logging.info(f"Gravity vector (g_body): {g_body} m/s^2")
    logging.info(f"Earth rotation rate (omega_ie_body): {omega_ie_body} rad/s")

    mag_body = None
    if args.mag_file:
        try:
            mag_data = np.loadtxt(args.mag_file, delimiter=",")
        except Exception as e:
            logging.error(f"Failed to load magnetometer file: {e}")
            mag_data = None
        if mag_data is not None and mag_data.ndim == 2 and mag_data.shape[1] >= 3:
            mag_data = butter_lowpass_filter(mag_data[:, :3])
            m_start, m_end = detect_static_interval(mag_data, mag_data, window_size=80)
            mag_body = np.mean(mag_data[m_start:m_end], axis=0)
            logging.info(f"Static magnetometer vector: {mag_body}")
    
    # --------------------------------
    # Subtask 2.4: Validate and Print Body-Frame Vectors
    # --------------------------------
    logging.info("Subtask 2.4: Validating measured vectors in the body frame.")
    expected_omega = 7.2921159e-5
    assert g_body.shape == (3,), "g_body must be a 3D vector."
    assert omega_ie_body.shape == (3,), "omega_ie_body must be a 3D vector."
    g_norm = np.linalg.norm(g_body)
    omega_norm = np.linalg.norm(omega_ie_body)
    if g_norm < 0.1 * 9.81:
        logging.warning("Gravity magnitude is very low; check accelerometer or static assumption.")
    if omega_norm < 0.5 * expected_omega:
        logging.warning("Earth rotation rate is low; check gyroscope or static assumption.")
    logging.info(f"Magnitude of g_body: {g_norm:.6f} m/s^2 (expected ~9.81 m/s^2)")
    logging.info(f"Magnitude of omega_ie_body: {omega_norm:.6e} rad/s (expected ~7.29e-5 rad/s)")
    logging.info("==== Measured Vectors in the Body Frame ====")
    logging.info(f"Measured gravity vector (g_body): {g_body} m/s^2")
    logging.info(f"Measured Earth rotation (omega_ie_body): {omega_ie_body} rad/s")
    logging.info("\nNote: These are the same physical vectors as in NED, but expressed in the body frame (sensor axes).")
    logging.info("From accelerometer (assuming static IMU):")
    logging.info("    a_body = -g_body")
    logging.info("From gyroscope:")
    logging.info("    ω_ie,body")
    
    # ================================
    # TASK 3: Solve Wahba’s Problem
    # ================================
    
    
    # ================================
    # TASK 3: Solve Wahba’s Problem
    # ================================
    logging.info("TASK 3: Solve Wahba’s problem (find initial attitude from body to NED)")
    
    # --------------------------------
    # Subtask 3.1: Prepare Vector Pairs for Attitude Determination
    # --------------------------------
    logging.info("Subtask 3.1: Preparing vector pairs for attitude determination.")
    # Case 1: Current implementation vectors
    v1_B = g_body / np.linalg.norm(g_body)  # Normalize gravity in body frame
    v2_B = omega_ie_body / np.linalg.norm(omega_ie_body) if np.linalg.norm(omega_ie_body) > 1e-10 else np.array([1.0, 0.0, 0.0])
    v1_N = g_NED / np.linalg.norm(g_NED)  # Normalize gravity in NED frame
    v2_N = omega_ie_NED / np.linalg.norm(omega_ie_NED)  # Normalize Earth rotation rate
    logging.debug(f"Case 1 - Normalized body gravity: {v1_B}")
    logging.debug(f"Case 1 - Normalized body Earth rate: {v2_B}")
    logging.debug(f"Case 1 - Normalized NED gravity: {v1_N}")
    logging.debug(f"Case 1 - Normalized NED Earth rate: {v2_N}")
    
    # Case 2: Recompute ω_ie,NED using document equation
    omega_E = 7.2921159e-5  # Earth's rotation rate (rad/s)
    omega_ie_NED_doc = omega_E * np.array([np.cos(lat), 0.0, -np.sin(lat)])
    v2_N_doc = omega_ie_NED_doc / np.linalg.norm(omega_ie_NED_doc)  # Normalize for Case 2
    logging.debug(f"Case 2 - Normalized NED Earth rate (document equation): {v2_N_doc}")
    
    # --------------------------------
    # Subtask 3.2: TRIAD Method
    # --------------------------------
    logging.info("Subtask 3.2: Computing rotation matrix using TRIAD method.")
    # Case 1
    t1_body = v1_B
    t2_body_temp = np.cross(v1_B, v2_B)
    if np.linalg.norm(t2_body_temp) < 1e-10:
        logging.warning("Case 1 - Vectors are collinear, TRIAD may fail.")
        t2_body = np.array([1.0, 0.0, 0.0]) if abs(v1_B[0]) < abs(v1_B[1]) else np.array([0.0, 1.0, 0.0])
    else:
        t2_body = t2_body_temp / np.linalg.norm(t2_body_temp)
    t3_body = np.cross(t1_body, t2_body)
    t1_ned = v1_N
    t2_ned_temp = np.cross(v1_N, v2_N)
    if np.linalg.norm(t2_ned_temp) < 1e-10:
        logging.warning("Case 1 - NED vectors are collinear, TRIAD may fail.")
        t2_ned = np.array([1.0, 0.0, 0.0])
    else:
        t2_ned = t2_ned_temp / np.linalg.norm(t2_ned_temp)
    t3_ned = np.cross(t1_ned, t2_ned)
    R_tri = np.column_stack((t1_ned, t2_ned, t3_ned)) @ np.column_stack((t1_body, t2_body, t3_body)).T
    logging.info("Rotation matrix (TRIAD method, Case 1):\n%s", R_tri)
    logging.debug("Rotation matrix (TRIAD method, Case 1):\n%s", R_tri)
    
    # Case 2
    t2_ned_temp_doc = np.cross(v1_N, v2_N_doc)
    if np.linalg.norm(t2_ned_temp_doc) < 1e-10:
        logging.warning("Case 2 - NED vectors are collinear, TRIAD may fail.")
        t2_ned_doc = np.array([1.0, 0.0, 0.0])
    else:
        t2_ned_doc = t2_ned_temp_doc / np.linalg.norm(t2_ned_temp_doc)
    t3_ned_doc = np.cross(t1_ned, t2_ned_doc)
    R_tri_doc = np.column_stack((t1_ned, t2_ned_doc, t3_ned_doc)) @ np.column_stack((t1_body, t2_body, t3_body)).T
    logging.info("Rotation matrix (TRIAD method, Case 2):\n%s", R_tri_doc)
    logging.debug("Rotation matrix (TRIAD method, Case 2):\n%s", R_tri_doc)
    
    # --------------------------------
    # Subtask 3.3: Davenport’s Q-Method
    # --------------------------------
    logging.info("Subtask 3.3: Computing rotation matrix using Davenport’s Q-Method.")
    w_gravity = 0.9999
    w_omega = 0.0001
    
    # Case 1
    B = w_gravity * np.outer(v1_N, v1_B) + w_omega * np.outer(v2_N, v2_B)
    sigma = np.trace(B)
    S = B + B.T
    Z = np.array([B[1, 2] - B[2, 1], B[2, 0] - B[0, 2], B[0, 1] - B[1, 0]])
    K = np.zeros((4, 4))
    K[0, 0] = sigma
    K[0, 1:] = Z
    K[1:, 0] = Z
    K[1:, 1:] = S - sigma * np.eye(3)
    eigvals, eigvecs = np.linalg.eigh(K)
    q_dav = eigvecs[:, np.argmax(eigvals)]
    if q_dav[0] < 0:
        q_dav = -q_dav
    q_dav = np.array([q_dav[0], -q_dav[1], -q_dav[2], -q_dav[3]])  # Conjugate for body-to-NED
    qw, qx, qy, qz = q_dav
    R_dav = np.array([
        [1 - 2*(qy**2 + qz**2), 2*(qx*qy - qw*qz), 2*(qx*qz + qw*qy)],
        [2*(qx*qy + qw*qz), 1 - 2*(qx**2 + qz**2), 2*(qy*qz - qw*qx)],
        [2*(qx*qz - qw*qy), 2*(qy*qz + qw*qx), 1 - 2*(qx**2 + qy**2)]
    ])
    logging.info("Rotation matrix (Davenport’s Q-Method, Case 1):\n%s", R_dav)
    logging.info("Davenport quaternion (q_w, q_x, q_y, q_z, Case 1): %s", q_dav)
    logging.debug("Rotation matrix (Davenport’s Q-Method, Case 1):\n%s", R_dav)
    logging.debug("Davenport quaternion (Case 1): %s", q_dav)
    
    # Case 2
    B_doc = w_gravity * np.outer(v1_N, v1_B) + w_omega * np.outer(v2_N_doc, v2_B)
    sigma_doc = np.trace(B_doc)
    S_doc = B_doc + B_doc.T
    Z_doc = np.array([B_doc[1, 2] - B_doc[2, 1], B_doc[2, 0] - B_doc[0, 2], B_doc[0, 1] - B_doc[1, 0]])
    K_doc = np.zeros((4, 4))
    K_doc[0, 0] = sigma_doc
    K_doc[0, 1:] = Z_doc
    K_doc[1:, 0] = Z_doc
    K_doc[1:, 1:] = S_doc - sigma_doc * np.eye(3)
    eigvals_doc, eigvecs_doc = np.linalg.eigh(K_doc)
    q_dav_doc = eigvecs_doc[:, np.argmax(eigvals_doc)]
    if q_dav_doc[0] < 0:
        q_dav_doc = -q_dav_doc
    q_dav_doc = np.array([q_dav_doc[0], -q_dav_doc[1], -q_dav_doc[2], -q_dav_doc[3]])
    qw, qx, qy, qz = q_dav_doc
    R_dav_doc = np.array([
        [1 - 2*(qy**2 + qz**2), 2*(qx*qy - qw*qz), 2*(qx*qz + qw*qy)],
        [2*(qx*qy + qw*qz), 1 - 2*(qx**2 + qz**2), 2*(qy*qz - qw*qx)],
        [2*(qx*qz - qw*qy), 2*(qy*qz + qw*qx), 1 - 2*(qx**2 + qy**2)]
    ])
    logging.info("Rotation matrix (Davenport’s Q-Method, Case 2):\n%s", R_dav_doc)
    logging.info("Davenport quaternion (q_w, q_x, q_y, q_z, Case 2): %s", q_dav_doc)
    logging.debug("Rotation matrix (Davenport’s Q-Method, Case 2):\n%s", R_dav_doc)
    logging.debug("Davenport quaternion (Case 2): %s", q_dav_doc)
    
    # --------------------------------
    # Subtask 3.4: SVD Method
    # --------------------------------
    logging.info("Subtask 3.4: Computing rotation matrix using SVD method.")
    body_vecs = [g_body, omega_ie_body]
    ref_vecs = [g_NED, omega_ie_NED]
    if mag_body is not None and mag_NED is not None:
        body_vecs.append(mag_body)
        ref_vecs.append(mag_NED)
    elif args.use_gnss_heading:
        speed = np.linalg.norm(initial_vel_ned)
        if speed > 0.2:
            body_vecs.append(np.array([1.0, 0.0, 0.0]))
            ref_vecs.append(initial_vel_ned / speed)

    R_svd = svd_alignment(body_vecs, ref_vecs)
    logging.info("Rotation matrix (SVD method):\n%s", R_svd)
    logging.debug("Rotation matrix (SVD method):\n%s", R_svd)
    R_svd_doc = R_svd
    
    # --------------------------------
    # Subtask 3.5: Convert TRIAD and SVD DCMs to Quaternions
    # --------------------------------
    logging.info("Subtask 3.5: Converting TRIAD and SVD DCMs to quaternions.")
    def rot_to_quaternion(R):
        tr = R[0,0] + R[1,1] + R[2,2]
        if tr > 0:
            S = np.sqrt(tr + 1.0) * 2
            qw = 0.25 * S
            qx = (R[2,1] - R[1,2]) / S
            qy = (R[0,2] - R[2,0]) / S
            qz = (R[1,0] - R[0,1]) / S
        elif (R[0,0] > R[1,1]) and (R[0,0] > R[2,2]):
            S = np.sqrt(1.0 + R[0,0] - R[1,1] - R[2,2]) * 2
            qw = (R[2,1] - R[1,2]) / S
            qx = 0.25 * S
            qy = (R[0,1] + R[1,0]) / S
            qz = (R[0,2] + R[2,0]) / S
        elif R[1,1] > R[2,2]:
            S = np.sqrt(1.0 + R[1,1] - R[0,0] - R[2,2]) * 2
            qw = (R[0,2] - R[2,0]) / S
            qx = (R[0,1] + R[1,0]) / S
            qy = 0.25 * S
            qz = (R[1,2] + R[2,1]) / S
        else:
            S = np.sqrt(1.0 + R[2,2] - R[0,0] - R[1,1]) * 2
            qw = (R[1,0] - R[0,1]) / S
            qx = (R[0,2] + R[2,0]) / S
            qy = (R[1,2] + R[2,1]) / S
            qz = 0.25 * S
        q = np.array([qw, qx, qy, qz])
        return q / np.linalg.norm(q)
    
    q_tri = rot_to_quaternion(R_tri)
    if q_tri[0] < 0:
        q_tri = -q_tri
    q_svd = rot_to_quaternion(R_svd)
    if q_svd[0] < 0:
        q_svd = -q_svd
    q_tri_doc = rot_to_quaternion(R_tri_doc)
    if q_tri_doc[0] < 0:
        q_tri_doc = -q_tri_doc
    q_svd_doc = rot_to_quaternion(R_svd_doc)
    if q_svd_doc[0] < 0:
        q_svd_doc = -q_svd_doc

    # Combine all methods by averaging rotation matrices
    R_all = average_rotation_matrices([R_tri, R_dav, R_svd])
    q_all = rot_to_quaternion(R_all)
    if q_all[0] < 0:
        q_all = -q_all

    logging.info(f"Quaternion (TRIAD, Case 1): {q_tri}")
    logging.debug(f"Quaternion (TRIAD, Case 1): {q_tri}")
    euler_tri = R.from_matrix(R_tri).as_euler('xyz', degrees=True)
    logging.info(
        f"TRIAD initial attitude (deg): roll={euler_tri[0]:.3f} pitch={euler_tri[1]:.3f} yaw={euler_tri[2]:.3f}"
    )
    with open("triad_init_log.txt", "a") as logf:
        logf.write(
            f"{imu_file}: init_euler_deg={euler_tri}\n"
        )
    logging.info(f"Quaternion (SVD, Case 1): {q_svd}")
    logging.debug(f"Quaternion (SVD, Case 1): {q_svd}")
    logging.info(f"Quaternion (TRIAD, Case 2): {q_tri_doc}")
    logging.debug(f"Quaternion (TRIAD, Case 2): {q_tri_doc}")
    logging.info(f"Quaternion (SVD, Case 2): {q_svd_doc}")
    logging.debug(f"Quaternion (SVD, Case 2): {q_svd_doc}")

    # -- Error metrics for each method ------------------------------------
    logging.info("\nAttitude errors using reference vectors:")

    grav_errors = {}
    omega_errors = {}

    for m, rot_matrix in {
        "TRIAD": R_tri,
        "Davenport": R_dav,
        "SVD": R_svd,
    }.items():
        grav_err_deg, omega_err_deg = compute_wahba_errors(
            rot_matrix, g_body, omega_ie_body, g_NED, omega_ie_NED
        )
        logging.info(f"{m:10s} -> Gravity error (deg): {grav_err_deg:.6f}")
        logging.info(f"{m:10s} -> Earth rate error (deg):  {omega_err_deg:.6f}")
        grav_errors[m] = grav_err_deg
        omega_errors[m] = omega_err_deg

    grav_err_mean = float(np.mean(list(grav_errors.values())))
    grav_err_max  = float(np.max(list(grav_errors.values())))
    omega_err_mean = float(np.mean(list(omega_errors.values())))
    omega_err_max  = float(np.max(list(omega_errors.values())))

    # --------------------------------
    # Subtask 3.6: Validate Attitude Determination and Compare Methods
    # --------------------------------
    logging.info("Subtask 3.6: Validating attitude determination and comparing methods.")
    # -- Composite quaternion and per-method errors ---------------------------
    quats_case1 = {'TRIAD': q_tri, 'Davenport': q_dav, 'SVD': q_svd}
    quats_case2 = {'TRIAD': q_tri_doc, 'Davenport': q_dav_doc, 'SVD': q_svd_doc}

    methods = ["TRIAD", "Davenport", "SVD"]

    def normalise(q):
        return q / np.linalg.norm(q)

    q_all_1 = normalise(sum(quats_case1[m] for m in methods))
    q_all_2 = normalise(sum(quats_case2[m] for m in methods))

    def attitude_errors(q1, q2):
        def quat_to_rot(q):
            w, x, y, z = q
            return np.array([
                [1 - 2*(y**2 + z**2), 2*(x*y - w*z),     2*(x*z + w*y)],
                [2*(x*y + w*z),     1 - 2*(x**2 + z**2), 2*(y*z - w*x)],
                [2*(x*z - w*y),     2*(y*z + w*x),     1 - 2*(x**2 + y**2)]
            ])

        R1 = quat_to_rot(q1)
        R2 = quat_to_rot(q2)
        g_vec = np.array([0.0, 0.0, 1.0])
        w_vec = np.array([1.0, 0.0, 0.0])

        def ang(a, b):
            dot = np.clip(np.dot(a, b) / (np.linalg.norm(a) * np.linalg.norm(b)), -1.0, 1.0)
            return np.degrees(np.arccos(dot))

        g_err = ang(R1 @ g_vec, R2 @ g_vec)
        w_err = ang(R1 @ w_vec, R2 @ w_vec)
        return g_err, w_err

    results = {}
    for m in methods:
        g_err, w_err = attitude_errors(quats_case1[m], quats_case2[m])
        results[m] = {"gravity_error": g_err, "earth_rate_error": w_err}

    logging.info("\nDetailed Earth-Rate Errors:")
    for m, o in omega_errors.items():
        logging.info(f"  {m:10s}: {o:.6f}°")

    # Relaxed Earth-rate error check --------------------------------------

    omega_errs = {
        'TRIAD':     omega_errors['TRIAD'],
        'Davenport': omega_errors['Davenport'],
        'SVD':       omega_errors['SVD']
    }
    diff = max(omega_errs.values()) - min(omega_errs.values())
    tol = 1e-5   # allow up to 0.00001° of spread without complaint

    # always print them so you can see the tiny spreads at runtime
    logging.info("\nEarth-rate errors by method:")
    for name, err in omega_errs.items():
        logging.info(f"  {name:10s}: {err:.9f}°")
    logging.info(f"  Δ = {diff:.2e}° (tolerance = {tol:.1e})\n")

    if diff < tol:
        logging.warning(
            "All Earth-rate errors are very close; differences "
            f"are within {tol:.1e}°"
        )

    logging.info("\n==== Method Comparison for Case X001 and Case X001_doc ====")
    logging.info(f"{'Method':10s}  {'Gravity Err (deg)':>18s}  {'Earth-Rate Err (deg)':>22s}")
    for m in ['TRIAD','Davenport','SVD']:
        g = grav_errors[m]
        o = omega_errors[m]
        logging.info(f"{m:10s}  {g:18.4f}  {o:22.4f}")
    
    # --------------------------------
    # Subtask 3.7: Plot Validation Errors and Quaternion Components
    # --------------------------------
    
    
    logging.info("Subtask 3.7: Plotting validation errors and quaternion components.")
    
    methods_plot = methods

    gravity_errors = [results[m]['gravity_error'] for m in methods_plot]
    earth_rate_errors = [results[m]['earth_rate_error'] for m in methods_plot]


    fig, axes = plt.subplots(1, 2, figsize=(12, 5))
    x = np.arange(len(methods_plot))
    width = 0.35

    axes[0].bar(x, gravity_errors, width)
    axes[0].set_xticks(x)
    axes[0].set_xticklabels(methods_plot)
    axes[0].set_title('Gravity Error')
    axes[0].set_ylabel('Error (degrees)')

    axes[1].bar(x, earth_rate_errors, width)
    axes[1].set_xticks(x)
    axes[1].set_xticklabels(methods_plot)
    axes[1].set_title('Earth Rate Error')
    axes[1].set_ylabel('Error (degrees)')
    
    plt.tight_layout()
    if not args.no_plots:
        plt.savefig(f"results/{tag}_task3_errors_comparison.pdf")
    plt.close()
    logging.info("Error comparison plot saved")
    
    # Collect quaternion data for both cases
    cases = ['Case 1', 'Case 2']
    
    # Plot quaternion components
    fig, ax = plt.subplots(figsize=(12, 6))
    labels = [f'{m} ({c})' for c in cases for m in methods]  # e.g., 'TRIAD (Case 1)', 'TRIAD (Case 2)', etc.
    x = np.arange(len(labels))
    width = 0.15
    components = ['qw', 'qx', 'qy', 'qz']
    
    # Flatten quaternion data for plotting
    all_quats = [quats_case1[m] for m in methods] + [quats_case2[m] for m in methods]
    
    # Plot bars for each quaternion component
    for i, comp in enumerate(components):
        comp_values = [q[i] for q in all_quats]
        ax.bar(x + i*width, comp_values, width, label=comp)
    
    ax.set_xticks(x + 1.5*width)
    ax.set_xticklabels(labels, rotation=45, ha='right')
    ax.set_ylabel('Quaternion Component Value')
    ax.set_title('Quaternion Components for Each Method and Case')
    ax.legend()
    
    plt.tight_layout()
    if not args.no_plots:
        plt.savefig(f"results/{tag}_task3_quaternions_comparison.pdf")
    plt.close()
    logging.info("Quaternion comparison plot saved")
    
    # --------------------------------
    # Subtask 3.8: Store Rotation Matrices for Later Tasks
    # --------------------------------
    logging.info("Subtask 3.8: Storing rotation matrices for use in later tasks.")
    task3_results = {
        'TRIAD': {'R': R_tri},
        'Davenport': {'R': R_dav},
        'SVD': {'R': R_svd}
    }
    logging.info("Task 3 results stored in memory: %s", list(task3_results.keys()))
        
    # ================================
    # TASK 4: GNSS and IMU Data Integration and Comparison
    # ================================
    
    
    # ================================
    # TASK 4: GNSS and IMU Data Integration and Comparison
    # ================================
    logging.info("TASK 4: GNSS and IMU Data Integration and Comparison")
    
    # --------------------------------
    # Subtask 4.1: Access Rotation Matrices from Task 3
    # --------------------------------
    logging.info("Subtask 4.1: Accessing rotation matrices from Task 3.")
    methods = [method]
    C_B_N_methods = {m: task3_results[m]['R'] for m in methods}
    logging.info("Rotation matrices accessed: %s", list(C_B_N_methods.keys()))
    
    # --------------------------------
    # Subtask 4.3: Load GNSS Data
    # --------------------------------
    logging.info("Subtask 4.3: Loading GNSS data.")
    try:
        gnss_data = pd.read_csv(gnss_file)
    except Exception as e:
        logging.error(f"Failed to load GNSS data file: {e}")
        raise
    
    # --------------------------------
    # Subtask 4.4: Extract Relevant Columns
    # --------------------------------
    logging.info("Subtask 4.4: Extracting relevant columns.")
    time_col = 'Posix_Time'
    pos_cols = ['X_ECEF_m', 'Y_ECEF_m', 'Z_ECEF_m']
    vel_cols = ['VX_ECEF_mps', 'VY_ECEF_mps', 'VZ_ECEF_mps']
    gnss_time = gnss_data[time_col].values
    gnss_pos_ecef = gnss_data[pos_cols].values
    gnss_vel_ecef = gnss_data[vel_cols].values
    logging.info(f"GNSS data shape: {gnss_pos_ecef.shape}")
    
    # --------------------------------
    # Subtask 4.5: Define Reference Point
    # --------------------------------
    logging.info("Subtask 4.5: Defining reference point.")
    ref_lat = np.deg2rad(lat_deg)
    ref_lon = np.deg2rad(lon_deg)
    ref_r0 = np.array([x_ecef, y_ecef, z_ecef])
    logging.info(f"Reference point: lat={ref_lat:.6f} rad, lon={ref_lon:.6f} rad, r0={ref_r0}")
    
    # --------------------------------
    # Subtask 4.6: Compute Rotation Matrix
    # --------------------------------
    logging.info("Subtask 4.6: Computing ECEF to NED rotation matrix.")
    C_ECEF_to_NED = compute_C_ECEF_to_NED(ref_lat, ref_lon)
    logging.info("ECEF to NED rotation matrix computed.")
    C_NED_to_ECEF = C_ECEF_to_NED.T
    logging.info("NED to ECEF rotation matrix computed.")
    
    # --------------------------------
    # Subtask 4.7: Convert GNSS Data to NED Frame
    # --------------------------------
    logging.info("Subtask 4.7: Converting GNSS data to NED frame.")
    from utils import ecef_to_ned
    gnss_pos_ned = ecef_to_ned(gnss_pos_ecef, ref_lat, ref_lon, ref_r0)
    gnss_vel_ned = np.array([C_ECEF_to_NED @ v for v in gnss_vel_ecef])
    logging.info("GNSS data transformed to NED frame.")
    
    # --------------------------------
    # Subtask 4.8: Estimate GNSS Acceleration in NED
    # --------------------------------
    logging.info("Subtask 4.8: Estimating GNSS acceleration in NED.")
    gnss_acc_ecef = np.zeros_like(gnss_vel_ecef)
    dt = np.diff(gnss_time, prepend=gnss_time[0])
    gnss_acc_ecef[1:] = (gnss_vel_ecef[1:] - gnss_vel_ecef[:-1]) / dt[1:, np.newaxis]
    gnss_acc_ned = np.array([C_ECEF_to_NED @ a for a in gnss_acc_ecef])
    logging.info("GNSS acceleration estimated in NED frame.")

    acc_biases = {}
    gyro_biases = {}
    
     
    
    # --------------------------------
    # Subtask 4.9: Load IMU Data and Correct for Bias for Each Method
    # --------------------------------
    logging.info("Subtask 4.9: Loading IMU data and correcting for bias for each method.")
    try:
        imu_data = pd.read_csv(imu_file, sep='\s+', header=None)
        dt_ilu = 1.0 / 400.0  # 400 Hz sampling rate, dt = 0.0025 s
        imu_time = np.arange(len(imu_data)) * dt_ilu + gnss_time[0]  # Align with GNSS start time
        
        # Convert velocity increments to acceleration (m/s²)
        # Columns 5,6,7 are velocity increments (m/s) over dt_ilu
        acc_body = imu_data[[5,6,7]].values / dt_ilu  # acc_body = delta_v / dt_ilu
        gyro_body = imu_data[[2,3,4]].values / dt_ilu  # gyro_body = delta_theta / dt_ilu
        acc_body = butter_lowpass_filter(acc_body)
        gyro_body = butter_lowpass_filter(gyro_body)
        

        
        # Compute static bias for accelerometers and gyroscopes
        static_acc = np.mean(acc_body[:N_static], axis=0)
        static_gyro = np.mean(gyro_body[:N_static], axis=0)
        
    
        # Compute corrected acceleration and gyroscope data for each method
        acc_body_corrected = {}
        gyro_body_corrected = {}
        for m in methods:
            C_N_B = C_B_N_methods[m].T  # NED to Body rotation matrix
            g_body_expected = C_N_B @ g_NED  # Expected gravity in body frame

            # Accelerometer bias: static_acc should equal -g_body_expected (since a_body = f_body - g_body)
            acc_bias = static_acc + g_body_expected  # Bias = measured - expected
            scale = 9.81 / np.linalg.norm(static_acc - acc_bias)

            # Gyroscope bias: static_gyro should equal C_N_B @ omega_ie_NED
            omega_ie_NED = np.array([7.2921159e-5 * np.cos(ref_lat), 0.0, -7.2921159e-5 * np.sin(ref_lat)])
            omega_ie_body_expected = C_N_B @ omega_ie_NED
            gyro_bias = static_gyro - omega_ie_body_expected  # Bias = measured - expected

            # Correct the entire dataset
            acc_body_corrected[m] = scale * (acc_body - acc_bias)
            gyro_body_corrected[m] = gyro_body - gyro_bias
            acc_biases[m] = acc_bias
            gyro_biases[m] = gyro_bias

            logging.info(f"Method {m}: Accelerometer bias: {acc_bias}")
            logging.info(f"Method {m}: Gyroscope bias: {gyro_bias}")
            logging.info(f"Method {m}: Accelerometer scale factor: {scale:.4f}")
            logging.debug(f"Method {m}: Accelerometer bias: {acc_bias}")
            logging.debug(f"Method {m}: Gyroscope bias: {gyro_bias}")
        
        logging.info("IMU data corrected for bias for each method.")
    except Exception as e:
        logging.error(f"Failed to load IMU data or compute corrections: {e}")
        raise
    
    # --------------------------------
    # Subtask 4.10: Set IMU Parameters and Gravity Vector
    # --------------------------------
    logging.info("Subtask 4.10: Setting IMU parameters and gravity vector.")
    g_NED = np.array([0.0, 0.0, 9.81])
    logging.info(f"Gravity vector set: {g_NED}")
    
    # --------------------------------
    # Subtask 4.11: Initialize Output Arrays
    # --------------------------------
    logging.info("Subtask 4.11: Initializing output arrays.")
    # per-method integration results
    pos_integ = {}
    vel_integ = {}
    acc_integ = {}
    
    # --------------------------------
    # Subtask 4.12: Integrate IMU Accelerations for Each Method
    # --------------------------------
    logging.info("Subtask 4.12: Integrating IMU accelerations for each method.")
    for m in methods:
        logging.info(f"Integrating IMU data using {m} method.")
        C_B_N = C_B_N_methods[m]
        pos = np.zeros((len(imu_time), 3))
        vel = np.zeros((len(imu_time), 3))
        acc = np.zeros((len(imu_time), 3))
        for i in range(1, len(imu_time)):
            dt = imu_time[i] - imu_time[i-1]
            f_ned = C_B_N @ acc_body_corrected[m][i]
            a_ned = f_ned + g_NED
            acc[i] = a_ned
            vel[i] = vel[i-1] + a_ned * dt
            pos[i] = pos[i-1] + vel[i] * dt
        pos_integ[m] = pos.copy()
        vel_integ[m] = vel.copy()
        acc_integ[m] = acc.copy()
    logging.info("IMU-derived position, velocity, and acceleration computed for all methods.")
    
    # --------------------------------
    # Subtask 4.13: Validate and Plot Data
    # --------------------------------
    logging.info("Subtask 4.13: Validating and plotting data.")
    t0 = gnss_time[0]
    t_rel_ilu = imu_time - t0
    t_rel_gnss = gnss_time - t0
    # Validate time ranges
    if t_rel_ilu.max() < 1000:
        logging.warning(f"IMU time range too short: {t_rel_ilu.max():.2f} seconds")
    if t_rel_gnss.max() < 1000:
        logging.warning(f"GNSS time range too short: {t_rel_gnss.max():.2f} seconds")
    logging.debug(f"gnss_time range: {gnss_time.min():.2f} to {gnss_time.max():.2f}")
    logging.debug(f"imu_time range: {imu_time.min():.2f} to {imu_time.max():.2f}")
    logging.debug(f"t_rel_gnss range: {t_rel_gnss.min():.2f} to {t_rel_gnss.max():.2f}")
    logging.debug(f"t_rel_ilu range: {t_rel_ilu.min():.2f} to {t_rel_ilu.max():.2f}")

    missing = [m for m in methods if m not in pos_integ]
    if missing:
        logging.warning("Skipping plotting for %s (no data)", missing)
    
    # Comparison plot in NED frame
    fig_comp, axes_comp = plt.subplots(3, 3, figsize=(15, 10))
    directions = ['North', 'East', 'Down']
    colors = COLORS
    for j in range(3):
        # Position comparison
        ax = axes_comp[0, j]
        ax.plot(t_rel_gnss, gnss_pos_ned[:, j], 'k--', label='GNSS Position (direct)')
        for m in methods:
            c = colors.get(m, None)
            ax.plot(t_rel_ilu, pos_integ[m][:, j], color=c, alpha=0.7, label=f'IMU {m} Position (derived)')
        ax.set_title(f'Position {directions[j]}')
        ax.set_xlabel('Time (s)')
        ax.set_ylabel('Position (m)')
        ax.legend()
        
        # Velocity comparison
        ax = axes_comp[1, j]
        ax.plot(t_rel_gnss, gnss_vel_ned[:, j], 'k--', label='GNSS Velocity (direct)')
        for m in methods:
            c = colors.get(m, None)
            ax.plot(t_rel_ilu, vel_integ[m][:, j], color=c, alpha=0.7, label=f'IMU {m} Velocity (derived)')
        ax.set_title(f'Velocity {directions[j]}')
        ax.set_xlabel('Time (s)')
        ax.set_ylabel('Velocity (m/s)')
        ax.legend()
        
        # Acceleration comparison
        ax = axes_comp[2, j]
        ax.plot(t_rel_gnss, gnss_acc_ned[:, j], 'k--', label='GNSS Acceleration (derived)')
        for m in methods:
            c = colors.get(m, None)
            ax.plot(t_rel_ilu, acc_integ[m][:, j], color=c, alpha=0.7, label=f'IMU {m} Acceleration (direct)')
        ax.set_title(f'Acceleration {directions[j]}')
        ax.set_xlabel('Time (s)')
        ax.set_ylabel('Acceleration (m/s²)')
        ax.legend()
    plt.tight_layout()
    if not args.no_plots:
        plt.savefig(f"results/{tag}_task4_comparison_ned.pdf")
    plt.close()
    logging.info("Comparison plot in NED frame saved")
    
    # Plot 1: Data in mixed frames (GNSS position/velocity in ECEF, IMU acceleration in body)
    logging.info("Plotting data in mixed frames.")
    fig_mixed, axes_mixed = plt.subplots(3, 3, figsize=(15, 10))
    directions_pos = ['X_ECEF', 'Y_ECEF', 'Z_ECEF']
    directions_vel = ['VX_ECEF', 'VY_ECEF', 'VZ_ECEF']
    directions_acc = ['AX_body', 'AY_body', 'AZ_body']
    for i in range(3):
        for j in range(3):
            ax = axes_mixed[i, j]
            if i == 0:  # Position
                ax.plot(t_rel_gnss, gnss_pos_ecef[:, j], 'k-', label='GNSS Position (ECEF)')
                ax.set_title(f'Position {directions_pos[j]}')
            elif i == 1:  # Velocity
                ax.plot(t_rel_gnss, gnss_vel_ecef[:, j], 'k-', label='GNSS Velocity (ECEF)')
                ax.set_title(f'Velocity {directions_vel[j]}')
            else:  # Acceleration
                for m in methods:
                    c = colors.get(m, None)
                    ax.plot(t_rel_ilu, acc_body_corrected[m][:, j], color=c, alpha=0.7, label=f'IMU {m} Acceleration (Body)')
                ax.set_title(f'Acceleration {directions_acc[j]}')
            ax.set_xlabel('Time (s)')
            ax.set_ylabel('Value')
            ax.legend()
    plt.tight_layout()
    if not args.no_plots:
        plt.savefig(f"results/{tag}_task4_mixed_frames.pdf")
    plt.close()
    logging.info("Mixed frames plot saved")
    
    # Plot 2: All data in NED frame
    logging.info("Plotting all data in NED frame.")
    fig_ned, axes_ned = plt.subplots(3, 3, figsize=(15, 10))
    directions_ned = ['N', 'E', 'D']
    for i in range(3):
        for j in range(3):
            ax = axes_ned[i, j]
            if i == 0:  # Position
                ax.plot(t_rel_gnss, gnss_pos_ned[:, j], 'k-', label='GNSS Position (NED)')
                ax.set_title(f'Position {directions_ned[j]}')
            elif i == 1:  # Velocity
                ax.plot(t_rel_gnss, gnss_vel_ned[:, j], 'k-', label='GNSS Velocity (NED)')
                ax.set_title(f'Velocity V{directions_ned[j]}')
            else:  # Acceleration
                for m in methods:
                    c = colors.get(m, None)
                    f_ned = C_B_N_methods[m] @ acc_body_corrected[m].T
                    ax.plot(t_rel_ilu, f_ned[j], color=c, alpha=0.7, label=f'IMU {m} Specific Force (NED)')
                ax.set_title(f'Specific Force f{directions_ned[j]}')
            ax.set_xlabel('Time (s)')
            ax.set_ylabel('Value')
            ax.legend()
    plt.tight_layout()
    if not args.no_plots:
        plt.savefig(f"results/{tag}_task4_all_ned.pdf")
    plt.close()
    logging.info("All data in NED frame plot saved")
    
    # Plot 3: All data in ECEF frame
    logging.info("Plotting all data in ECEF frame.")
    fig_ecef, axes_ecef = plt.subplots(3, 3, figsize=(15, 10))
    directions_ecef = ['X', 'Y', 'Z']
    for i in range(3):
        for j in range(3):
            ax = axes_ecef[i, j]
            if i == 0:  # Position
                ax.plot(t_rel_gnss, gnss_pos_ecef[:, j], 'k-', label='GNSS Position (ECEF)')
                ax.set_title(f'Position {directions_ecef[j]}_ECEF')
            elif i == 1:  # Velocity
                ax.plot(t_rel_gnss, gnss_vel_ecef[:, j], 'k-', label='GNSS Velocity (ECEF)')
                ax.set_title(f'Velocity V{directions_ecef[j]}_ECEF')
            else:  # Acceleration
                for m in methods:
                    c = colors.get(m, None)
                    f_ned = C_B_N_methods[m] @ acc_body_corrected[m].T
                    f_ecef = C_NED_to_ECEF @ f_ned
                    ax.plot(t_rel_ilu, f_ecef[j], color=c, alpha=0.7, label=f'IMU {m} Specific Force (ECEF)')
                ax.set_title(f'Specific Force f{directions_ecef[j]}_ECEF')
            ax.set_xlabel('Time (s)')
            ax.set_ylabel('Value')
            ax.legend()
    plt.tight_layout()
    if not args.no_plots:
        plt.savefig(f"results/{tag}_task4_all_ecef.pdf")
    plt.close()
    logging.info("All data in ECEF frame plot saved")
    
    # Plot 4: All data in body frame
    logging.info("Plotting all data in body frame.")
    fig_body, axes_body = plt.subplots(3, 3, figsize=(15, 10))
    directions_body = ['X', 'Y', 'Z']
    for i in range(3):
        for j in range(3):
            ax = axes_body[i, j]
            if i == 0:  # Position
                r_body = (C_N_B @ gnss_pos_ned.T).T
                ax.plot(t_rel_gnss, r_body[:, j], 'k-', label='Position in body frame')
                ax.set_title(f'Position r{directions_body[j]}_body')
            elif i == 1:  # Velocity
                vel_body = (C_N_B @ gnss_vel_ned.T).T
                ax.plot(t_rel_gnss, vel_body[:, j], 'k-', label='Velocity in body frame')
                ax.set_title(f'Velocity v{directions_body[j]}_body')
            else:  # Acceleration
                for m in methods:
                    c = colors.get(m, None)
                    ax.plot(t_rel_ilu, acc_body_corrected[m][:, j], color=c, alpha=0.7, label=f'IMU {m} Acceleration (Body)')
                ax.set_title(f'Acceleration A{directions_body[j]}_body')
            ax.set_xlabel('Time (s)')
            ax.set_ylabel('Value')
            ax.legend()
    plt.tight_layout()
    if not args.no_plots:
        plt.savefig(f"results/{tag}_task4_all_body.pdf")
    plt.close()
    logging.info("All data in body frame plot saved")
    
    
    
    
    # ================================
    # Task 5: Sensor Fusion with Kalman Filter
    # ================================
    logging.info("Task 5: Sensor Fusion with Kalman Filter")
    
    # --------------------------------
    # Subtask 5.1: Configure Logging
    # --------------------------------
    logging.info("Subtask 5.1: Configuring logging.")
    
    # --------------------------------
    # Subtask 5.2: Rotation Matrix - ECEF to NED
    # --------------------------------
    
    # --------------------------------
    # Subtask 5.3: Load GNSS and IMU Data
    # --------------------------------
    logging.info("Subtask 5.3: Loading GNSS and IMU data.")
    try:
        gnss_data = pd.read_csv(gnss_file)
        imu_data = pd.read_csv(imu_file, sep='\s+', header=None)
    except FileNotFoundError as e:
        missing = 'GNSS' if 'csv' in str(e) else 'IMU'
        logging.error(f"{missing} file not found: {e.filename}")
        raise
    except Exception as e:
        logging.error(f"Failed to load data: {e}")
        raise
    
    # Extract GNSS fields
    time_col = 'Posix_Time'
    pos_cols = ['X_ECEF_m', 'Y_ECEF_m', 'Z_ECEF_m']
    vel_cols = ['VX_ECEF_mps', 'VY_ECEF_mps', 'VZ_ECEF_mps']
    gnss_time = gnss_data[time_col].values
    gnss_pos_ecef = gnss_data[pos_cols].values
    gnss_vel_ecef = gnss_data[vel_cols].values
    
    # Reference position for NED
    ref_lat = np.deg2rad(lat_deg)
    ref_lon = np.deg2rad(lon_deg)
    ref_r0 = np.array([x_ecef, y_ecef, z_ecef])
    C_ECEF_to_NED = compute_C_ECEF_to_NED(ref_lat, ref_lon)

    # Convert GNSS to NED
    from utils import ecef_to_ned
    gnss_pos_ned = ecef_to_ned(gnss_pos_ecef, ref_lat, ref_lon, ref_r0)
    gnss_vel_ned = np.array([C_ECEF_to_NED @ v for v in gnss_vel_ecef])
    
    # Compute GNSS acceleration
    gnss_acc_ecef = np.zeros_like(gnss_vel_ecef)
    dt = np.diff(gnss_time, prepend=gnss_time[0])
    gnss_acc_ecef[1:] = (gnss_vel_ecef[1:] - gnss_vel_ecef[:-1]) / dt[1:, np.newaxis]
    gnss_acc_ned = np.array([C_ECEF_to_NED @ a for a in gnss_acc_ecef])
    
    # Load IMU data
    dt_ilu = 1.0 / 400.0
    imu_time = np.arange(len(imu_data)) * dt_ilu + gnss_time[0]
    acc_body = imu_data[[5,6,7]].values / dt_ilu
    acc_body = butter_lowpass_filter(acc_body)

    static_acc = np.mean(acc_body[:N_static], axis=0)
    
    
    
    # Compute corrected acceleration for each method
    acc_body_corrected = {}
    for m in methods:
        C_N_B = C_B_N_methods[m].T
        g_body_expected = C_N_B @ g_NED
        bias = static_acc + g_body_expected
        scale = 9.81 / np.linalg.norm(static_acc - bias)
        acc_body_corrected[m] = scale * (acc_body - bias)
        logging.info(f"Method {m}: Bias computed: {bias}")
        logging.info(f"Method {m}: Scale factor: {scale:.4f}")
    
    # --------------------------------
    # Subtask 5.4: Integrate IMU Data for Each Method
    # --------------------------------
    logging.info("Subtask 5.4: Integrating IMU data for each method.")
    imu_pos = {m: np.zeros((len(imu_time), 3)) for m in methods}
    imu_vel = {m: np.zeros((len(imu_time), 3)) for m in methods}
    imu_acc = {m: np.zeros((len(imu_time), 3)) for m in methods}
    for m in methods:
        C_B_N = C_B_N_methods[m]
        imu_pos[m][0] = gnss_pos_ned[0]
        imu_vel[m][0] = gnss_vel_ned[0]
        for i in range(1, len(imu_time)):
            dt = imu_time[i] - imu_time[i-1]
            f_ned = C_B_N @ acc_body_corrected[m][i]
            a_ned = f_ned + g_NED
            imu_acc[m][i] = a_ned
            imu_vel[m][i] = imu_vel[m][i-1] + 0.5 * (imu_acc[m][i] + imu_acc[m][i-1]) * dt
            imu_pos[m][i] = imu_pos[m][i-1] + 0.5 * (imu_vel[m][i] + imu_vel[m][i-1]) * dt
        logging.info(f"Method {m}: IMU data integrated.")
    
    # ZUPT handled dynamically during Kalman filtering
    
    # --------------------------------
    # Subtask 5.6: Kalman Filter for Sensor Fusion for Each Method
    # --------------------------------
    logging.info("Subtask 5.6: Running Kalman Filter for sensor fusion for each method.")
    fused_pos = {m: np.zeros_like(imu_pos[m]) for m in methods}
    fused_vel = {m: np.zeros_like(imu_vel[m]) for m in methods}
    fused_acc = {m: np.zeros_like(imu_acc[m]) for m in methods}
    # Interpolate GNSS data to IMU time once
    gnss_pos_ned_interp = np.zeros((len(imu_time), 3))
    gnss_vel_ned_interp = np.zeros((len(imu_time), 3))
    for j in range(3):
        gnss_pos_ned_interp[:, j] = np.interp(imu_time, gnss_time, gnss_pos_ned[:, j])
        gnss_vel_ned_interp[:, j] = np.interp(imu_time, gnss_time, gnss_vel_ned[:, j])

    innov_pos_all = {}
    innov_vel_all = {}
    attitude_q_all = {}
    euler_all = {}
    res_pos_all = {}
    res_vel_all = {}
    time_res_all = {}
    P_hist_all = {}
    zupt_counts = {}
    zupt_events_all = {}

    for m in methods:
        kf = KalmanFilter(dim_x=9, dim_z=6)
        kf.x = np.hstack((imu_pos[m][0], imu_vel[m][0], imu_acc[m][0]))
        kf.F = np.eye(9)
        kf.H = np.hstack((np.eye(6), np.zeros((6,3))))
        kf.P *= 1.0
        kf.R = np.eye(6) * 0.1
        kf.Q = np.eye(9) * 0.01
        fused_pos[m][0] = imu_pos[m][0]
        fused_vel[m][0] = imu_vel[m][0]
        fused_acc[m][0] = imu_acc[m][0]

        # ---------- logging containers ----------
        innov_pos = []      # GNSS - predicted position
        innov_vel = []      # GNSS - predicted velocity
        attitude_q = []     # quaternion history
        res_pos_list, res_vel_list, time_res = [], [], []
        euler_list = []

        win = 80
        acc_win = []
        gyro_win = []
        zupt_count = 0
        zupt_events = []
        P_hist = [kf.P.copy()]

        # attitude initialisation for logging
        orientations = np.zeros((len(imu_time), 4))
        initial_quats = {'TRIAD': q_tri, 'Davenport': q_dav, 'SVD': q_svd}
        orientations[0] = initial_quats[m]
        attitude_q.append(orientations[0])
        q_cur = orientations[0]
        roll, pitch, yaw = quat2euler(q_cur)
        euler_list.append([roll, pitch, yaw])
        

        
        # Run Kalman Filter
        for i in range(1, len(imu_time)):
            dt = imu_time[i] - imu_time[i-1]

            # propagate quaternion using gyro measurement
            dq = quat_from_rate(gyro_body_corrected[m][i], dt)
            q_cur = quat_multiply(q_cur, dq)
            q_cur /= np.linalg.norm(q_cur)
            orientations[i] = q_cur

            # Prediction step
            kf.F[0:3,3:6] = np.eye(3) * dt
            kf.F[3:6,6:9] = np.eye(3) * dt
            kf.predict()

            # ---------- save attitude BEFORE measurement update ----------
            attitude_q.append(q_cur)

            # ---------- compute and log the innovations BEFORE update ----------
            pred = kf.H @ kf.x
            innov = np.hstack((gnss_pos_ned_interp[i], gnss_vel_ned_interp[i])) - pred
            innov_pos.append(innov[0:3])
            innov_vel.append(innov[3:6])
            res_pos_list.append(innov[0:3])
            res_vel_list.append(innov[3:6])
            time_res.append(imu_time[i])
            roll, pitch, yaw = quat2euler(q_cur)
            euler_list.append([roll, pitch, yaw])

            # Update step
            z = np.hstack((gnss_pos_ned_interp[i], gnss_vel_ned_interp[i]))
            kf.update(z)

            # --- ZUPT check with rolling variance ---
            acc_win.append(acc_body_corrected[m][i])
            gyro_win.append(gyro_body_corrected[m][i])
            if len(acc_win) > win:
                acc_win.pop(0)
                gyro_win.pop(0)
            if len(acc_win) == win and is_static(np.array(acc_win), np.array(gyro_win)):
                H_z = np.zeros((3, 9))
                H_z[:, 3:6] = np.eye(3)
                R_z = np.eye(3) * 1e-4
                pred_v = H_z @ kf.x
                S = H_z @ kf.P @ H_z.T + R_z
                K = kf.P @ H_z.T @ np.linalg.inv(S)
                kf.x += K @ (-pred_v)
                kf.P = (np.eye(9) - K @ H_z) @ kf.P
                zupt_count += 1
                zupt_events.append((i - win + 1, i))
                # This log was previously INFO but produced excessive output
                # during long runs. Use DEBUG level so it only appears when
                # explicitly requested.
                logging.debug(
                    f"ZUPT applied at {imu_time[i]:.2f}s (window {i-win+1}-{i})"
                )

            fused_pos[m][i] = kf.x[0:3]
            fused_vel[m][i] = kf.x[3:6]
            fused_acc[m][i] = imu_acc[m][i]  # Use integrated acceleration
            P_hist.append(kf.P.copy())

        logging.info(f"Method {m}: Kalman Filter completed. ZUPTcnt={zupt_count}")
        with open("triad_init_log.txt", "a") as logf:
            for s, e in zupt_events:
                logf.write(f"{imu_file}: ZUPT {s}-{e}\n")
        zupt_counts[m] = zupt_count
        zupt_events_all[m] = list(zupt_events)

        # stack log lists
        innov_pos = np.vstack(innov_pos)
        innov_vel = np.vstack(innov_vel)
        attitude_q = np.vstack(attitude_q)
        res_pos = np.vstack(res_pos_list)
        res_vel = np.vstack(res_vel_list)
        euler = np.vstack(euler_list)
        time_res_arr = np.array(time_res)

        innov_pos_all[m] = innov_pos
        innov_vel_all[m] = innov_vel
        attitude_q_all[m] = attitude_q
        euler_all[m] = euler
        res_pos_all[m] = res_pos
        res_vel_all[m] = res_vel
        time_res_all[m] = time_res_arr
        P_hist_all[m] = np.stack(P_hist)
    
    # Compute residuals for the selected method
    residual_pos = res_pos_all[method]
    residual_vel = res_vel_all[method]
    time_residuals = time_res_all[method]

    attitude_angles = np.rad2deg(euler_all[method])
    
    # --------------------------------
    # Subtask 5.7: Handle Event at 5000s (if needed)
    # --------------------------------
    logging.info("Subtask 5.7: No event handling needed as time < 5000s.")
    
    # --------------------------------
    # Subtask 5.8: Plotting Results for All Methods
    # --------------------------------
    
    
    
    # Configure logging if not already done
    
    # Define methods and colors
    methods = [method]
    colors = COLORS
    directions = ['North', 'East', 'Down']
    
    # Interpolate GNSS acceleration to IMU time (done once for all plots)
    gnss_acc_ned_interp = np.zeros((len(imu_time), 3))
    for j in range(3):
        gnss_acc_ned_interp[:, j] = np.interp(imu_time, gnss_time, gnss_acc_ned[:, j])
        logging.info(
            f"Interpolated GNSS acceleration for {directions[j]} direction: "
            f"First value = {gnss_acc_ned_interp[0, j]:.4f}, "
            f"Last value = {gnss_acc_ned_interp[-1, j]:.4f}"
        )
        logging.debug(
            f"# Interpolated GNSS acceleration {directions[j]}: "
            f"First = {gnss_acc_ned_interp[0, j]:.4f}, Last = {gnss_acc_ned_interp[-1, j]:.4f}"
        )
    
    
    # Subtask 5.8.2: Plotting Results for selected method
    logging.info(f"Subtask 5.8.2: Plotting results for {method}.")
    logging.debug(f"# Subtask 5.8.2: Starting to plot results for {method}.")
    fig, axes = plt.subplots(3, 3, figsize=(15, 10))
    
    # Davenport - Position
    for j in range(3):
        ax = axes[0, j]
        ax.plot(imu_time, gnss_pos_ned_interp[:, j], 'k-', label='GNSS')
        c = colors.get(method, None)
        ax.plot(imu_time, fused_pos[method][:, j], c, alpha=0.7, label=f'Fused {method}')
        ax.set_title(f'Position {directions[j]}')
        ax.set_xlabel('Time (s)')
        ax.set_ylabel('Position (m)')
        ax.legend()
        logging.info(
            f"Subtask 5.8.2: Plotted {method} position {directions[j]}: "
            f"First = {fused_pos[method][0, j]:.4f}, Last = {fused_pos[method][-1, j]:.4f}"
        )
        logging.debug(
            f"# Plotted {method} position {directions[j]}: "
            f"First = {fused_pos[method][0, j]:.4f}, Last = {fused_pos[method][-1, j]:.4f}"
        )
    
    # Davenport - Velocity
    for j in range(3):
        ax = axes[1, j]
        ax.plot(imu_time, gnss_vel_ned_interp[:, j], 'k-', label='GNSS')
        c = colors.get(method, None)
        ax.plot(imu_time, fused_vel[method][:, j], c, alpha=0.7, label=f'Fused {method}')
        ax.set_title(f'Velocity {directions[j]}')
        ax.set_xlabel('Time (s)')
        ax.set_ylabel('Velocity (m/s)')
        ax.legend()
        logging.info(
            f"Subtask 5.8.2: Plotted {method} velocity {directions[j]}: "
            f"First = {fused_vel[method][0, j]:.4f}, Last = {fused_vel[method][-1, j]:.4f}"
        )
        logging.debug(
            f"# Plotted {method} velocity {directions[j]}: "
            f"First = {fused_vel[method][0, j]:.4f}, Last = {fused_vel[method][-1, j]:.4f}"
        )
    
    # Davenport - Acceleration
    for j in range(3):
        ax = axes[2, j]
        ax.plot(imu_time, gnss_acc_ned_interp[:, j], 'k-', label='GNSS')
        c = colors.get(method, None)
        ax.plot(imu_time, fused_acc[method][:, j], c, alpha=0.7, label=f'Fused {method}')
        ax.set_title(f'Acceleration {directions[j]}')
        ax.set_xlabel('Time (s)')
        ax.set_ylabel('Acceleration (m/s²)')
        ax.legend()
        logging.info(
            f"Subtask 5.8.2: Plotted {method} acceleration {directions[j]}: "
            f"First = {fused_acc[method][0, j]:.4f}, Last = {fused_acc[method][-1, j]:.4f}"
        )
        logging.debug(
            f"# Plotted {method} acceleration {directions[j]}: "
            f"First = {fused_acc[method][0, j]:.4f}, Last = {fused_acc[method][-1, j]:.4f}"
        )
    
    plt.tight_layout()
    out_pdf = f"results/{tag}_task5_results_{method}.pdf"
    if not args.no_plots:
        save_plot(fig, out_pdf, f"Kalman Filter Results — {tag}")
    logging.info(f"Subtask 5.8.2: {method} plot saved as '{out_pdf}'")
    logging.debug(f"# Subtask 5.8.2: {method} plotting completed. Saved as '{out_pdf}'.")

    # ----- Additional reference frame plots -----
    logging.info("Plotting all data in NED frame.")
    fig_ned_all, ax_ned_all = plt.subplots(3, 3, figsize=(15, 10))
    dirs_ned = ['N', 'E', 'D']
    c = colors.get(method, None)
    for i in range(3):
        for j in range(3):
            ax = ax_ned_all[i, j]
            if i == 0:
                ax.plot(t_rel_gnss, gnss_pos_ned[:, j], 'k-', label='GNSS')
                ax.plot(t_rel_ilu, imu_pos[method][:, j], '--', color='gray',
                        label='IMU (no fusion)')
                ax.plot(t_rel_ilu, fused_pos[method][:, j], c, alpha=0.7,
                        label='Fused (KF)')
                ax.set_title(f'Position {dirs_ned[j]}')
            elif i == 1:
                ax.plot(t_rel_gnss, gnss_vel_ned[:, j], 'k-', label='GNSS')
                ax.plot(t_rel_ilu, imu_vel[method][:, j], '--', color='gray',
                        label='IMU (no fusion)')
                ax.plot(t_rel_ilu, fused_vel[method][:, j], c, alpha=0.7,
                        label='Fused (KF)')
                ax.set_title(f'Velocity V{dirs_ned[j]}')
            else:
                ax.plot(t_rel_gnss, gnss_acc_ned[:, j], 'k-', label='GNSS')
                ax.plot(t_rel_ilu, imu_acc[method][:, j], '--', color='gray',
                        label='IMU (no fusion)')
                ax.plot(t_rel_ilu, fused_acc[method][:, j], c, alpha=0.7,
                        label='Fused (KF)')
                ax.set_title(f'Acceleration {dirs_ned[j]}')
            ax.set_xlabel('Time (s)')
            ax.set_ylabel('Value')
            ax.legend()
    plt.tight_layout()
    if not args.no_plots:
        plt.savefig(f"results/{tag}_task5_compare_ned.pdf")
    plt.close()
    logging.info("All data in NED frame plot saved")

    logging.info("Plotting all data in ECEF frame.")
    fig_ecef_all, ax_ecef_all = plt.subplots(3, 3, figsize=(15, 10))
    dirs_ecef = ['X', 'Y', 'Z']
    pos_ecef_fused = np.array([C_NED_to_ECEF @ p + ref_r0 for p in fused_pos[method]])
    vel_ecef_fused = (C_NED_to_ECEF @ fused_vel[method].T).T
    acc_ecef_fused = (C_NED_to_ECEF @ fused_acc[method].T).T
    pos_ecef_imu = np.array([C_NED_to_ECEF @ p + ref_r0 for p in imu_pos[method]])
    vel_ecef_imu = (C_NED_to_ECEF @ imu_vel[method].T).T
    acc_ecef_imu = (C_NED_to_ECEF @ imu_acc[method].T).T
    for i in range(3):
        for j in range(3):
            ax = ax_ecef_all[i, j]
            if i == 0:
                ax.plot(t_rel_gnss, gnss_pos_ecef[:, j], 'k-', label='GNSS')
                ax.plot(t_rel_ilu, pos_ecef_imu[:, j], '--', color='gray',
                        label='IMU (no fusion)')
                ax.plot(t_rel_ilu, pos_ecef_fused[:, j], c, alpha=0.7,
                        label='Fused (KF)')
                ax.set_title(f'Position {dirs_ecef[j]}_ECEF')
            elif i == 1:
                ax.plot(t_rel_gnss, gnss_vel_ecef[:, j], 'k-', label='GNSS')
                ax.plot(t_rel_ilu, vel_ecef_imu[:, j], '--', color='gray',
                        label='IMU (no fusion)')
                ax.plot(t_rel_ilu, vel_ecef_fused[:, j], c, alpha=0.7,
                        label='Fused (KF)')
                ax.set_title(f'Velocity V{dirs_ecef[j]}_ECEF')
            else:
                ax.plot(t_rel_gnss, gnss_acc_ecef[:, j], 'k-', label='GNSS')
                ax.plot(t_rel_ilu, acc_ecef_imu[:, j], '--', color='gray',
                        label='IMU (no fusion)')
                ax.plot(t_rel_ilu, acc_ecef_fused[:, j], c, alpha=0.7,
                        label='Fused (KF)')
                ax.set_title(f'Acceleration {dirs_ecef[j]}_ECEF')
            ax.set_xlabel('Time (s)')
            ax.set_ylabel('Value')
            ax.legend()
    plt.tight_layout()
    if not args.no_plots:
        plt.savefig(f"results/{tag}_task5_compare_ecef.pdf")
    plt.close()
    logging.info("All data in ECEF frame plot saved")

    logging.info("Plotting all data in body frame.")
    fig_body_all, ax_body_all = plt.subplots(3, 3, figsize=(15, 10))
    dirs_body = ['X', 'Y', 'Z']
    C_N_B = C_B_N_methods[method].T
    pos_body_fused = (C_N_B @ fused_pos[method].T).T
    vel_body_fused = (C_N_B @ fused_vel[method].T).T
    acc_body_fused = (C_N_B @ fused_acc[method].T).T
    pos_body_imu = (C_N_B @ imu_pos[method].T).T
    vel_body_imu = (C_N_B @ imu_vel[method].T).T
    acc_body_imu = (C_N_B @ imu_acc[method].T).T
    gnss_pos_body = (C_N_B @ gnss_pos_ned.T).T
    gnss_vel_body = (C_N_B @ gnss_vel_ned.T).T
    gnss_acc_body = (C_N_B @ gnss_acc_ned.T).T
    for i in range(3):
        for j in range(3):
            ax = ax_body_all[i, j]
            if i == 0:
                ax.plot(t_rel_gnss, gnss_pos_body[:, j], 'k-', label='GNSS')
                ax.plot(t_rel_ilu, pos_body_imu[:, j], '--', color='gray',
                        label='IMU (no fusion)')
                ax.plot(t_rel_ilu, pos_body_fused[:, j], c, alpha=0.7,
                        label='Fused (KF)')
                ax.set_title(f'Position r{dirs_body[j]}_body')
            elif i == 1:
                ax.plot(t_rel_gnss, gnss_vel_body[:, j], 'k-', label='GNSS')
                ax.plot(t_rel_ilu, vel_body_imu[:, j], '--', color='gray',
                        label='IMU (no fusion)')
                ax.plot(t_rel_ilu, vel_body_fused[:, j], c, alpha=0.7,
                        label='Fused (KF)')
                ax.set_title(f'Velocity v{dirs_body[j]}_body')
            else:
                ax.plot(t_rel_gnss, gnss_acc_body[:, j], 'k-', label='GNSS')
                ax.plot(t_rel_ilu, acc_body_imu[:, j], '--', color='gray',
                        label='IMU (no fusion)')
                ax.plot(t_rel_ilu, acc_body_fused[:, j], c, alpha=0.7,
                        label='Fused (KF)')
                ax.set_title(f'Acceleration A{dirs_body[j]}_body')
            ax.set_xlabel('Time (s)')
            ax.set_ylabel('Value')
            ax.legend()
    plt.tight_layout()
    if not args.no_plots:
        plt.savefig(f"results/{tag}_task5_compare_body.pdf")
    plt.close()
    logging.info("All data in body frame plot saved")

    # Plot pre-fit innovations
    fig_innov, ax_innov = plt.subplots(3, 1, sharex=True, figsize=(8, 6))
    labels = ['North', 'East', 'Down']
    innov_pos = innov_pos_all[method]
    innov_vel = innov_vel_all[method]
    for i in range(3):
        ax_innov[i].plot(innov_pos[:, i], label='Position')
        ax_innov[i].plot(innov_vel[:, i], label='Velocity', linestyle='--')
        ax_innov[i].set_ylabel(f'{labels[i]} residual')
        ax_innov[i].grid(True)
    ax_innov[0].legend(loc='upper right')
    ax_innov[-1].set_xlabel('GNSS update index')
    fig_innov.suptitle('Pre-fit Innovations (GNSS – prediction)')
    fig_innov.tight_layout()
    innov_pdf = f"results/{tag}_{method.lower()}_innovations.pdf"
    if not args.no_plots:
        save_plot(fig_innov, innov_pdf, 'Pre-fit Innovations')
    
    # Plot residuals and attitude using helper functions
    if not args.no_plots:
        res = compute_residuals(gnss_time, gnss_pos_ned, imu_time, fused_pos[method])
        plot_residuals(gnss_time, res,
                       f"results/residuals_{tag}_{method}.pdf")
        plot_attitude(imu_time, attitude_q_all[method],
                      f"results/attitude_angles_{tag}_{method}.pdf")
    
    # Create plot summary
    summary = {
        f'{tag}_location_map.pdf': 'Initial location on Earth map',
        f'{tag}_task3_errors_comparison.pdf': 'Attitude initialization error comparison',
        f'{tag}_task3_quaternions_comparison.pdf': 'Quaternion components for initialization',
        f'{tag}_task4_comparison_ned.pdf': 'GNSS vs IMU data in NED frame',
        f'{tag}_task4_mixed_frames.pdf': 'GNSS/IMU data in mixed frames',
        f'{tag}_task4_all_ned.pdf': 'Integrated data in NED frame',
        f'{tag}_task4_all_ecef.pdf': 'Integrated data in ECEF frame',
        f'{tag}_task4_all_body.pdf': 'Integrated data in body frame',
        f'{tag}_task5_results_{method}.pdf': f'Kalman filter results using {method}',
        f'{tag}_task5_compare_ned.pdf': 'GNSS/IMU/KF comparison in NED frame',
        f'{tag}_task5_compare_ecef.pdf': 'GNSS/IMU/KF comparison in ECEF frame',
        f'{tag}_task5_compare_body.pdf': 'GNSS/IMU/KF comparison in body frame',
        f'{tag}_{method.lower()}_residuals.pdf': 'Position and velocity residuals',
        f'{tag}_{method.lower()}_innovations.pdf': 'Pre-fit innovations',
        f'{tag}_{method.lower()}_attitude_angles.pdf': 'Attitude angles over time'
    }
    summary_path = os.path.join("results", f"{tag}_plot_summary.md")
    with open(summary_path, 'w') as f:
        for name, desc in summary.items():
            f.write(f'- **{name}**: {desc}\n')

    rmse_pos = np.sqrt(np.mean(np.sum((gnss_pos_ned_interp - fused_pos[method])**2, axis=1)))
    final_pos = np.linalg.norm(gnss_pos_ned_interp[-1] - fused_pos[method][-1])

    # --- Additional residual metrics ---------------------------------------
    pos_interp = np.vstack([
        np.interp(gnss_time, imu_time, fused_pos[method][:, i])
        for i in range(3)
    ]).T
    vel_interp = np.vstack([
        np.interp(gnss_time, imu_time, fused_vel[method][:, i])
        for i in range(3)
    ]).T
    resid_pos = pos_interp - gnss_pos_ned
    resid_vel = vel_interp - gnss_vel_ned

    rms_resid_pos = np.sqrt(np.mean(resid_pos ** 2))
    rms_resid_vel = np.sqrt(np.mean(resid_vel ** 2))
    max_resid_pos = np.max(np.linalg.norm(resid_pos, axis=1))
    max_resid_vel = np.max(np.linalg.norm(resid_vel, axis=1))

    accel_bias = acc_biases.get(method, np.zeros(3))
    gyro_bias = gyro_biases.get(method, np.zeros(3))

    # --- Attitude angles ----------------------------------------------------
    euler = R.from_quat(attitude_q_all[method]).as_euler('xyz', degrees=True)
    if not args.no_plots:
        plt.figure()
        plt.plot(imu_time, euler[:, 0], label='Roll')
        plt.plot(imu_time, euler[:, 1], label='Pitch')
        plt.plot(imu_time, euler[:, 2], label='Yaw')
        plt.xlabel('Time (s)')
        plt.ylabel('Angle (deg)')
        plt.legend()
        plt.title(f'{tag} Attitude Angles')
        plt.savefig(f'results/{tag}_{method}_attitude_angles.png')
        plt.close()

    np.savez(
        f"results/{tag}_kf_output.npz",
        summary=dict(
            rmse_pos=rmse_pos,
            final_pos=final_pos,
            grav_err_mean=grav_err_mean,
            grav_err_max=grav_err_max,
            earth_rate_err_mean=omega_err_mean,
            earth_rate_err_max=omega_err_max,
        ),
        innov_pos=innov_pos_all[method],
        innov_vel=innov_vel_all[method],
        fused_pos=fused_pos[method],
        fused_vel=fused_vel[method],
        euler=euler_all[method],
        residual_pos=res_pos_all[method],
        residual_vel=res_vel_all[method],
        time_residuals=time_res_all[method],
        attitude_q=attitude_q_all[method],
        P_hist=P_hist_all[method],
    )

    # Also export results as MATLAB-compatible .mat for post-processing
    from scipy.io import savemat
    savemat(
        f"results/{tag}_kf_output.mat",
        {
            "rmse_pos": np.array([rmse_pos]),
            "final_pos": np.array([final_pos]),
            "grav_err_mean": np.array([grav_err_mean]),
            "grav_err_max": np.array([grav_err_max]),
            "earth_rate_err_mean": np.array([omega_err_mean]),
            "earth_rate_err_max": np.array([omega_err_max]),
            "innov_pos": innov_pos_all[method],
            "innov_vel": innov_vel_all[method],
            "fused_pos": fused_pos[method],
            "fused_vel": fused_vel[method],
            "euler": euler_all[method],
            "residual_pos": res_pos_all[method],
            "residual_vel": res_vel_all[method],
            "time_residuals": time_res_all[method],
            "attitude_q": attitude_q_all[method],
            "P_hist": P_hist_all[method],
        },
    )

    # --- Persist for cross-dataset comparison ------------------------------
    import pickle, gzip
    pack = {
        "method"   : method,
        "dataset"  : summary_tag.split("_")[1],
        "t"        : t_rel_ilu,
        "pos_ned"  : fused_pos[method],
        "vel_ned"  : fused_vel[method],
        "pos_gnss" : gnss_pos_ned,
        "vel_gnss" : gnss_vel_ned,
    }
    fname = Path("results") / f"{summary_tag}_{method}_compare.pkl.gz"
    with gzip.open(fname, "wb") as f:
        pickle.dump(pack, f)

    # --- Final plots -------------------------------------------------------
    if not args.no_plots:
        dataset_id = imu_stem.split("_")[1]
        zupt_mask = np.zeros(len(imu_time), dtype=bool)
        for s, e in zupt_events_all.get(method, []):
            s = max(0, s)
            e = min(len(imu_time) - 1, e)
            zupt_mask[s:e+1] = True

        save_zupt_variance(
            acc_body_corrected[method],
            zupt_mask,
            dt_ilu,
            dataset_id,
            threshold=0.01,
        )

        euler_deg = np.rad2deg(euler_all[method])
        save_euler_angles(imu_time, euler_deg, dataset_id)

        pos_f = np.vstack([
            np.interp(gnss_time, imu_time, fused_pos[method][:, i])
            for i in range(3)
        ]).T
        vel_f = np.vstack([
            np.interp(gnss_time, imu_time, fused_vel[method][:, i])
            for i in range(3)
        ]).T
        save_residual_plots(
            gnss_time,
            pos_f,
            gnss_pos_ned,
            vel_f,
            gnss_vel_ned,
            dataset_id,
        )

        save_attitude_over_time(imu_time, euler_deg, dataset_id)

    logging.info(
        f"[SUMMARY] method={method:<9} imu={os.path.basename(imu_file)} gnss={os.path.basename(gnss_file)} "
        f"rmse_pos={rmse_pos:7.2f}m final_pos={final_pos:7.2f}m "
        f"rms_resid_pos={rms_resid_pos:7.2f}m max_resid_pos={max_resid_pos:7.2f}m "
        f"rms_resid_vel={rms_resid_vel:7.2f}m max_resid_vel={max_resid_vel:7.2f}m "
        f"accel_bias={np.linalg.norm(accel_bias):.4f} gyro_bias={np.linalg.norm(gyro_bias):.4f} "
        f"ZUPT_count={zupt_counts.get(method,0)} "
        f"GravErrMean_deg={grav_err_mean:.6f} GravErrMax_deg={grav_err_max:.6f} "
        f"EarthRateErrMean_deg={omega_err_mean:.6f} EarthRateErrMax_deg={omega_err_max:.6f}"
    )
    

if __name__ == "__main__":
    main()<|MERGE_RESOLUTION|>--- conflicted
+++ resolved
@@ -5,13 +5,7 @@
 from pathlib import Path
 
 
-<<<<<<< HEAD
-=======
-try:
-    import matplotlib.pyplot as plt
-except Exception:  # pragma: no cover - optional plotting dependency
-    plt = None
->>>>>>> 585384d3
+
 import numpy as np
 import pandas as pd
 from filterpy.kalman import KalmanFilter
