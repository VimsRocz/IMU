--- conflicted
+++ resolved
@@ -3,11 +3,7 @@
 import sys
 import os
 from pathlib import Path
-<<<<<<< HEAD
-from tqdm import tqdm
-from rich.console import Console
-=======
->>>>>>> 7f3d37f3
+
 
 import cartopy.crs as ccrs
 import matplotlib.pyplot as plt
@@ -108,34 +104,7 @@
         action="store_true",
         help="Skip matplotlib savefig to speed up CI runs",
     )
-<<<<<<< HEAD
-    parser.add_argument(
-        "--log-level",
-        default="INFO",
-        choices=["DEBUG", "INFO", "WARNING", "ERROR", "CRITICAL"],
-        help="Logging level",
-    )
-    parser.add_argument(
-        "--verbose",
-        action="store_true",
-        help="Print detailed debug info",
-    )
-    parser.add_argument(
-        "--progress",
-        action="store_true",
-        help="Show progress bars during long operations",
-    )
-    args = parser.parse_args()
-
-    log_level = logging.DEBUG if args.verbose else getattr(logging, args.log_level)
-    if args.verbose:
-        console.log("[bold green]Verbose mode ON[/bold green]")
-    setup_logging(log_level)
-
-=======
-    args = parser.parse_args()
-
->>>>>>> 7f3d37f3
+
     method = args.method
     gnss_file = args.gnss_file
     imu_file = args.imu_file
