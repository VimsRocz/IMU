#!/usr/bin/env python3
"""Command line entry point for IMU/GNSS fusion demo."""
import argparse
import numpy as np

from imu_fusion.data import load_gnss_csv, load_imu_dat
<<<<<<< HEAD
from imu_fusion.attitude import (
    compute_C_ECEF_to_NED,
    rot_to_quaternion,
    triad,
    davenport_q_method,
    svd_method,
)
=======
from imu_fusion.attitude import compute_C_ECEF_to_NED, rot_to_quaternion
>>>>>>> d2410e5a
from imu_fusion.plotting import plot_ned_positions, plot_residuals, plot_attitude
from filterpy.kalman import KalmanFilter


def main() -> None:
    parser = argparse.ArgumentParser(description="IMU/GNSS fusion demo")
    parser.add_argument("--gnss-file", default="GNSS_X001.csv", help="GNSS CSV file")
    parser.add_argument("--imu-file", default="IMU_X001.dat", help="IMU dat file")
    parser.add_argument(
        "--init-method",
        choices=["TRIAD", "Davenport", "SVD"],
        default="Davenport",
        help="Attitude initialization method",
    )
    args = parser.parse_args()

    gnss = load_gnss_csv(args.gnss_file)
    imu = load_imu_dat(args.imu_file)
    method = args.init_method

    lat = float(gnss.iloc[0].get("Latitude_deg", 0.0))
    lon = float(gnss.iloc[0].get("Longitude_deg", 0.0))
    C = compute_C_ECEF_to_NED(np.deg2rad(lat), np.deg2rad(lon))

    g_ned = np.array([0.0, 0.0, 9.81])
    omega_e = 7.2921159e-5
    omega_ned = np.array([omega_e * np.cos(np.deg2rad(lat)), 0.0, -omega_e * np.sin(np.deg2rad(lat))])

    dt_imu = float(imu[1, 1] - imu[0, 1])
    acc_body = imu[:, 5:8] / dt_imu
    gyro_body = imu[:, 2:5] / dt_imu
    N_static = min(4000, len(acc_body))
    g_body = -np.mean(acc_body[:N_static], axis=0)
    omega_body = np.mean(gyro_body[:N_static], axis=0)

    if method == "TRIAD":
        R = triad(g_body, omega_body, g_ned, omega_ned)
    elif method == "SVD":
        R = svd_method(g_body, omega_body, g_ned, omega_ned)
    else:
        R = davenport_q_method(g_body, omega_body, g_ned, omega_ned)
    q = rot_to_quaternion(R)
    print(f"Initial quaternion ({method}):", q)

    if {"X_ECEF_m", "Y_ECEF_m", "Z_ECEF_m", "VX_ECEF_mps", "VY_ECEF_mps", "VZ_ECEF_mps"} <= set(gnss.columns):
        z = gnss[[
            "X_ECEF_m",
            "Y_ECEF_m",
            "Z_ECEF_m",
            "VX_ECEF_mps",
            "VY_ECEF_mps",
            "VZ_ECEF_mps",
        ]].values
    else:
        z = np.zeros((len(gnss), 6))

    times = gnss["Posix_Time"].values

    # Kalman filter setup. The state vector contains ECEF position and velocity.
    kf = KalmanFilter(dim_x=6, dim_z=6, dim_u=3)
    kf.x = z[0]
    kf.P = np.eye(6)
    kf.H = np.eye(6)
    kf.Q = np.eye(6) * 0.01
    kf.R = np.eye(6) * 0.1
<<<<<<< HEAD

    dt_imu = float(imu[1, 1] - imu[0, 1])
    start_time = times[0]
    gnss_idx = 1
    next_gnss_time = times[gnss_idx] if gnss_idx < len(times) else float("inf")

    xs = [kf.x.copy()]
    residuals = [np.zeros(6)]

    for i in range(1, len(imu)):
        # Propagate with IMU acceleration at the IMU rate
        dt = dt_imu
        F = np.eye(6)
        F[0:3, 3:6] = np.eye(3) * dt
        B = np.zeros((6, 3))
        B[0:3, :] = 0.5 * dt * dt * np.eye(3)
        B[3:6, :] = dt * np.eye(3)
        kf.F = F
        kf.B = B
        acc = imu[i, 5:8] / dt
        kf.predict(u=acc)

        t_abs = start_time + i * dt
        while t_abs >= next_gnss_time and gnss_idx < len(z):
            residual = z[gnss_idx] - (kf.H @ kf.x)
            kf.update(z[gnss_idx])
            xs.append(kf.x.copy())
            residuals.append(residual)
            gnss_idx += 1
            next_gnss_time = (
                times[gnss_idx] if gnss_idx < len(times) else float("inf")
            )

        if gnss_idx >= len(times):
            break

    xs = np.array(xs)
    residuals = np.array(residuals)

=======

    dt_imu = float(imu[1, 1] - imu[0, 1])
    start_time = times[0]
    gnss_idx = 1
    next_gnss_time = times[gnss_idx] if gnss_idx < len(times) else float("inf")

    xs = [kf.x.copy()]
    residuals = [np.zeros(6)]

    for i in range(1, len(imu)):
        # Propagate with IMU acceleration at the IMU rate
        dt = dt_imu
        F = np.eye(6)
        F[0:3, 3:6] = np.eye(3) * dt
        B = np.zeros((6, 3))
        B[0:3, :] = 0.5 * dt * dt * np.eye(3)
        B[3:6, :] = dt * np.eye(3)
        kf.F = F
        kf.B = B
        acc = imu[i, 5:8] / dt
        kf.predict(u=acc)

        t_abs = start_time + i * dt
        while t_abs >= next_gnss_time and gnss_idx < len(z):
            residual = z[gnss_idx] - (kf.H @ kf.x)
            kf.update(z[gnss_idx])
            xs.append(kf.x.copy())
            residuals.append(residual)
            gnss_idx += 1
            next_gnss_time = (
                times[gnss_idx] if gnss_idx < len(times) else float("inf")
            )

        if gnss_idx >= len(times):
            break

    xs = np.array(xs)
    residuals = np.array(residuals)

>>>>>>> d2410e5a
    plot_times = times[: len(xs)]
    time_rel = plot_times - plot_times[0]
    plot_ned_positions(
        time_rel,
        xs[:, :3],
        "KF",
        "Kalman Filter Estimated Position",
        "positions.pdf",
    )
    plot_residuals(time_rel, residuals, "Kalman Filter Residuals", "residuals.pdf")

    yaw = np.degrees(np.arctan2(z[: len(xs), 4], z[: len(xs), 3]))
    pitch = np.zeros_like(yaw)
    roll = np.zeros_like(yaw)
    plot_attitude(time_rel, yaw, pitch, roll, "Attitude Angles", "attitude.pdf")

    print("Plots written: positions.pdf, residuals.pdf, attitude.pdf")


if __name__ == "__main__":
    main()<|MERGE_RESOLUTION|>--- conflicted
+++ resolved
@@ -4,17 +4,7 @@
 import numpy as np
 
 from imu_fusion.data import load_gnss_csv, load_imu_dat
-<<<<<<< HEAD
-from imu_fusion.attitude import (
-    compute_C_ECEF_to_NED,
-    rot_to_quaternion,
-    triad,
-    davenport_q_method,
-    svd_method,
-)
-=======
-from imu_fusion.attitude import compute_C_ECEF_to_NED, rot_to_quaternion
->>>>>>> d2410e5a
+
 from imu_fusion.plotting import plot_ned_positions, plot_residuals, plot_attitude
 from filterpy.kalman import KalmanFilter
 
@@ -80,87 +70,7 @@
     kf.H = np.eye(6)
     kf.Q = np.eye(6) * 0.01
     kf.R = np.eye(6) * 0.1
-<<<<<<< HEAD
 
-    dt_imu = float(imu[1, 1] - imu[0, 1])
-    start_time = times[0]
-    gnss_idx = 1
-    next_gnss_time = times[gnss_idx] if gnss_idx < len(times) else float("inf")
-
-    xs = [kf.x.copy()]
-    residuals = [np.zeros(6)]
-
-    for i in range(1, len(imu)):
-        # Propagate with IMU acceleration at the IMU rate
-        dt = dt_imu
-        F = np.eye(6)
-        F[0:3, 3:6] = np.eye(3) * dt
-        B = np.zeros((6, 3))
-        B[0:3, :] = 0.5 * dt * dt * np.eye(3)
-        B[3:6, :] = dt * np.eye(3)
-        kf.F = F
-        kf.B = B
-        acc = imu[i, 5:8] / dt
-        kf.predict(u=acc)
-
-        t_abs = start_time + i * dt
-        while t_abs >= next_gnss_time and gnss_idx < len(z):
-            residual = z[gnss_idx] - (kf.H @ kf.x)
-            kf.update(z[gnss_idx])
-            xs.append(kf.x.copy())
-            residuals.append(residual)
-            gnss_idx += 1
-            next_gnss_time = (
-                times[gnss_idx] if gnss_idx < len(times) else float("inf")
-            )
-
-        if gnss_idx >= len(times):
-            break
-
-    xs = np.array(xs)
-    residuals = np.array(residuals)
-
-=======
-
-    dt_imu = float(imu[1, 1] - imu[0, 1])
-    start_time = times[0]
-    gnss_idx = 1
-    next_gnss_time = times[gnss_idx] if gnss_idx < len(times) else float("inf")
-
-    xs = [kf.x.copy()]
-    residuals = [np.zeros(6)]
-
-    for i in range(1, len(imu)):
-        # Propagate with IMU acceleration at the IMU rate
-        dt = dt_imu
-        F = np.eye(6)
-        F[0:3, 3:6] = np.eye(3) * dt
-        B = np.zeros((6, 3))
-        B[0:3, :] = 0.5 * dt * dt * np.eye(3)
-        B[3:6, :] = dt * np.eye(3)
-        kf.F = F
-        kf.B = B
-        acc = imu[i, 5:8] / dt
-        kf.predict(u=acc)
-
-        t_abs = start_time + i * dt
-        while t_abs >= next_gnss_time and gnss_idx < len(z):
-            residual = z[gnss_idx] - (kf.H @ kf.x)
-            kf.update(z[gnss_idx])
-            xs.append(kf.x.copy())
-            residuals.append(residual)
-            gnss_idx += 1
-            next_gnss_time = (
-                times[gnss_idx] if gnss_idx < len(times) else float("inf")
-            )
-
-        if gnss_idx >= len(times):
-            break
-
-    xs = np.array(xs)
-    residuals = np.array(residuals)
-
->>>>>>> d2410e5a
     plot_times = times[: len(xs)]
     time_rel = plot_times - plot_times[0]
     plot_ned_positions(
