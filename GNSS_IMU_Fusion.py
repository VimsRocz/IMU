--- conflicted
+++ resolved
@@ -4,71 +4,7 @@
 import numpy as np
 
 from imu_fusion.data import load_gnss_csv, load_imu_dat
-<<<<<<< HEAD
-from imu_fusion.attitude import compute_C_ECEF_to_NED, rot_to_quaternion
-from imu_fusion.kalman import kalman_with_residuals
-from imu_fusion.plotting import (
-    plot_ned_positions,
-    plot_residuals,
-    plot_attitude,
-    plot_ned_positions_multi,
-    plot_residuals_multi,
-    plot_attitude_multi,
-)
 
-
-def run_pair(gnss_file: str, imu_file: str, label: str):
-    """Run filter on one GNSS/IMU pair and return plotting data."""
-    gnss = load_gnss_csv(gnss_file)
-    _ = load_imu_dat(imu_file)  # IMU data loaded but not used in this simple demo
-
-    lat = float(gnss.iloc[0].get("Latitude_deg", 0.0))
-    lon = float(gnss.iloc[0].get("Longitude_deg", 0.0))
-    C = compute_C_ECEF_to_NED(np.deg2rad(lat), np.deg2rad(lon))
-    q = rot_to_quaternion(C.T)
-    print(f"{label}: initial quaternion (body to NED):", q)
-
-    if {"X_ECEF_m", "Y_ECEF_m", "Z_ECEF_m", "VX_ECEF_mps", "VY_ECEF_mps", "VZ_ECEF_mps"} <= set(gnss.columns):
-        z = gnss[[
-            "X_ECEF_m",
-            "Y_ECEF_m",
-            "Z_ECEF_m",
-            "VX_ECEF_mps",
-            "VY_ECEF_mps",
-            "VZ_ECEF_mps",
-        ]].values
-    else:
-        z = np.zeros((len(gnss), 6))
-
-    times = gnss["Posix_Time"].values
-    dt = float(np.mean(np.diff(times))) if len(times) > 1 else 1.0
-
-    F = np.eye(6)
-    F[0:3, 3:6] = np.eye(3) * dt
-    H = np.eye(6)
-    Q = np.eye(6) * 0.01
-    R = np.eye(6) * 0.1
-    xs, residuals = kalman_with_residuals(z, F, H, Q, R, z[0])
-
-    time_rel = times - times[0]
-    yaw = np.degrees(np.arctan2(z[:, 4], z[:, 3]))
-    pitch = np.zeros_like(yaw)
-    roll = np.zeros_like(yaw)
-
-    return {
-        "label": label,
-        "time": time_rel,
-        "pos": xs[:, :3],
-        "res": residuals,
-        "yaw": yaw,
-        "pitch": pitch,
-        "roll": roll,
-    }
-=======
-
-from imu_fusion.plotting import plot_ned_positions, plot_residuals, plot_attitude
-from filterpy.kalman import KalmanFilter
->>>>>>> 52623442
 
 
 def main() -> None:
@@ -84,107 +20,7 @@
     )
     args = parser.parse_args()
 
-<<<<<<< HEAD
-    if args.all:
-        pairs = [
-            ("GNSS_X001.csv", "IMU_X001.dat", "clean"),
-            ("GNSS_X002.csv", "IMU_X002.dat", "noisy"),
-            ("GNSS_X002.csv", "IMU_X003.dat", "biased"),
-        ]
-    else:
-        pairs = [(args.gnss_file, args.imu_file, "run")]
 
-    results = [run_pair(g, i, l) for g, i, l in pairs]
-
-    for r in results:
-        base = r["label"]
-        plot_ned_positions(r["time"], r["pos"], base, f"Position {base}", f"positions_{base}.pdf")
-        plot_residuals(r["time"], r["res"], f"Residuals {base}", f"residuals_{base}.pdf")
-        plot_attitude(r["time"], r["yaw"], r["pitch"], r["roll"], f"Attitude {base}", f"attitude_{base}.pdf")
-
-    if len(results) > 1:
-        times = [r["time"] for r in results]
-        poss = [r["pos"] for r in results]
-        ress = [r["res"] for r in results]
-        yaws = [r["yaw"] for r in results]
-        pitches = [r["pitch"] for r in results]
-        rolls = [r["roll"] for r in results]
-        labels = [r["label"] for r in results]
-
-        plot_ned_positions_multi(times, poss, labels, "Position Comparison", "positions_compare.pdf")
-        plot_residuals_multi(times, ress, labels, "Residual Comparison", "residuals_compare.pdf")
-        plot_attitude_multi(times, yaws, pitches, rolls, labels, "Attitude Comparison", "attitude_compare.pdf")
-
-    print("Plots written for datasets:", ", ".join([r["label"] for r in results]))
-=======
-    gnss = load_gnss_csv(args.gnss_file)
-    imu = load_imu_dat(args.imu_file)
-    method = args.init_method
-
-    lat = float(gnss.iloc[0].get("Latitude_deg", 0.0))
-    lon = float(gnss.iloc[0].get("Longitude_deg", 0.0))
-    C = compute_C_ECEF_to_NED(np.deg2rad(lat), np.deg2rad(lon))
-
-    g_ned = np.array([0.0, 0.0, 9.81])
-    omega_e = 7.2921159e-5
-    omega_ned = np.array([omega_e * np.cos(np.deg2rad(lat)), 0.0, -omega_e * np.sin(np.deg2rad(lat))])
-
-    dt_imu = float(imu[1, 1] - imu[0, 1])
-    acc_body = imu[:, 5:8] / dt_imu
-    gyro_body = imu[:, 2:5] / dt_imu
-    N_static = min(4000, len(acc_body))
-    g_body = -np.mean(acc_body[:N_static], axis=0)
-    omega_body = np.mean(gyro_body[:N_static], axis=0)
-
-    if method == "TRIAD":
-        R = triad(g_body, omega_body, g_ned, omega_ned)
-    elif method == "SVD":
-        R = svd_method(g_body, omega_body, g_ned, omega_ned)
-    else:
-        R = davenport_q_method(g_body, omega_body, g_ned, omega_ned)
-    q = rot_to_quaternion(R)
-    print(f"Initial quaternion ({method}):", q)
-
-    if {"X_ECEF_m", "Y_ECEF_m", "Z_ECEF_m", "VX_ECEF_mps", "VY_ECEF_mps", "VZ_ECEF_mps"} <= set(gnss.columns):
-        z = gnss[[
-            "X_ECEF_m",
-            "Y_ECEF_m",
-            "Z_ECEF_m",
-            "VX_ECEF_mps",
-            "VY_ECEF_mps",
-            "VZ_ECEF_mps",
-        ]].values
-    else:
-        z = np.zeros((len(gnss), 6))
-
-    times = gnss["Posix_Time"].values
-
-    # Kalman filter setup. The state vector contains ECEF position and velocity.
-    kf = KalmanFilter(dim_x=6, dim_z=6, dim_u=3)
-    kf.x = z[0]
-    kf.P = np.eye(6)
-    kf.H = np.eye(6)
-    kf.Q = np.eye(6) * 0.01
-    kf.R = np.eye(6) * 0.1
-
-    plot_times = times[: len(xs)]
-    time_rel = plot_times - plot_times[0]
-    plot_ned_positions(
-        time_rel,
-        xs[:, :3],
-        "KF",
-        "Kalman Filter Estimated Position",
-        "positions.pdf",
-    )
-    plot_residuals(time_rel, residuals, "Kalman Filter Residuals", "residuals.pdf")
-
-    yaw = np.degrees(np.arctan2(z[: len(xs), 4], z[: len(xs), 3]))
-    pitch = np.zeros_like(yaw)
-    roll = np.zeros_like(yaw)
-    plot_attitude(time_rel, yaw, pitch, roll, "Attitude Angles", "attitude.pdf")
-
-    print("Plots written: positions.pdf, residuals.pdf, attitude.pdf")
->>>>>>> 52623442
 
 
 if __name__ == "__main__":
