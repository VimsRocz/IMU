--- conflicted
+++ resolved
@@ -899,19 +899,7 @@
         acc_body = butter_lowpass_filter(acc_body)
         gyro_body = butter_lowpass_filter(gyro_body)
         
-<<<<<<< HEAD
-        N_static = min(4000, max(len(imu_data) // 10, 100))
-        if len(imu_data) < N_static:
-            N_static = len(imu_data) // 2
-=======
-        # Use up to the first 4000 samples (10 s) for bias estimation but
-        # fall back to the available amount when running truncated logs.
-        N_static = min(4000, len(imu_data))
-        if N_static < MIN_STATIC_SAMPLES:
-            raise ValueError(
-                f"Insufficient static samples for bias estimation; require at least {MIN_STATIC_SAMPLES}."
-            )
->>>>>>> bddb8e7a
+
         
         # Compute static bias for accelerometers and gyroscopes
         static_acc = np.mean(acc_body[:N_static], axis=0)
@@ -1230,19 +1218,7 @@
     imu_time = np.arange(len(imu_data)) * dt_ilu + gnss_time[0]
     acc_body = imu_data[[5,6,7]].values / dt_ilu
     acc_body = butter_lowpass_filter(acc_body)
-<<<<<<< HEAD
-    N_static = min(4000, max(len(imu_data) // 10, 100))
-    if len(imu_data) < N_static:
-        N_static = len(imu_data) // 2
-=======
-    # Use at most 4000 samples but allow shorter sequences when running the
-    # trimmed datasets used in unit tests.
-    N_static = min(4000, len(imu_data))
-    if N_static < MIN_STATIC_SAMPLES:
-        raise ValueError(
-            f"Insufficient static samples; require at least {MIN_STATIC_SAMPLES}."
-        )
->>>>>>> bddb8e7a
+
     static_acc = np.mean(acc_body[:N_static], axis=0)
     
     
