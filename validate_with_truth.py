--- conflicted
+++ resolved
@@ -4,13 +4,7 @@
 import numpy as np
 from scipy.io import loadmat
 from scipy.spatial.transform import Rotation as R, Slerp
-<<<<<<< HEAD
-=======
-try:
-    import matplotlib.pyplot as plt
-except Exception:  # pragma: no cover - optional plotting dependency
-    plt = None
->>>>>>> 585384d3
+
 
 from utils import compute_C_ECEF_to_NED
 from plot_overlay import plot_overlay
