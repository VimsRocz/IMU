--- conflicted
+++ resolved
@@ -41,23 +41,7 @@
 
 ## Running the Script
 
-<<<<<<< HEAD
-Execute the full pipeline for a single GNSS/IMU pair from the repository root:
 
-```bash
-python PYTHON/src/GNSS_IMU_Fusion.py --imu-file IMU_X001.dat --gnss-file GNSS_X001.csv
-```
-
-The script prints the derived latitude/longitude together with the gravity and
-=======
-Invoke Task 1 directly from the repository root to verify a GNSS/IMU pair:
-
-```bash
-python PYTHON/src/run_method_only.py --task 1 --imu IMU_X001.dat --gnss GNSS_X001.csv
-```
-
-The command prints the derived latitude/longitude together with the gravity and
->>>>>>> ccf407ad
 Earth‑rate vectors.  Use `--no-plots` to suppress map generation during batch
 runs.
 
