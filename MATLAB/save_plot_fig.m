function save_plot_fig(fig, filename)
<<<<<<< HEAD
%SAVE_PLOT_FIG  Save a figure in MATLAB ``.fig`` format.
%   SAVE_PLOT_FIG(FIG, FILENAME) writes the handle FIG to FILENAME in
%   ``.fig`` format, creating directories as needed.  If FIG is empty the
%   current figure ``gcf`` is used.

    if nargin < 1 || isempty(fig)
        fig = gcf;
    end
    if nargin < 2 || isempty(filename)
        error('save_plot_fig:missingFile', 'Output filename must be specified');
    end

    out_dir = fileparts(filename);
    if ~isempty(out_dir) && ~exist(out_dir, 'dir')
        mkdir(out_dir);
    end

    savefig(fig, filename);
    fprintf('Saved figure to %s\n', filename);
=======
%SAVE_PLOT_FIG  Save figure in MATLAB ``.fig`` format.
%   SAVE_PLOT_FIG(FIG, FILENAME) writes the given figure to *FILENAME*
%   using MATLAB's :func:`savefig` so it can be reopened later.  This
%   mirrors the Python ``save_plot_fig`` helper.

    if nargin < 1 || isempty(fig)
        fig = gcf; %#ok<GFLD> default to current figure if none provided
    end
    if nargin < 2 || isempty(filename)
        error('A filename must be provided');
    end

    savefig(fig, filename);
>>>>>>> b8effa41
end<|MERGE_RESOLUTION|>--- conflicted
+++ resolved
@@ -1,37 +1,3 @@
 function save_plot_fig(fig, filename)
-<<<<<<< HEAD
-%SAVE_PLOT_FIG  Save a figure in MATLAB ``.fig`` format.
-%   SAVE_PLOT_FIG(FIG, FILENAME) writes the handle FIG to FILENAME in
-%   ``.fig`` format, creating directories as needed.  If FIG is empty the
-%   current figure ``gcf`` is used.
 
-    if nargin < 1 || isempty(fig)
-        fig = gcf;
-    end
-    if nargin < 2 || isempty(filename)
-        error('save_plot_fig:missingFile', 'Output filename must be specified');
-    end
-
-    out_dir = fileparts(filename);
-    if ~isempty(out_dir) && ~exist(out_dir, 'dir')
-        mkdir(out_dir);
-    end
-
-    savefig(fig, filename);
-    fprintf('Saved figure to %s\n', filename);
-=======
-%SAVE_PLOT_FIG  Save figure in MATLAB ``.fig`` format.
-%   SAVE_PLOT_FIG(FIG, FILENAME) writes the given figure to *FILENAME*
-%   using MATLAB's :func:`savefig` so it can be reopened later.  This
-%   mirrors the Python ``save_plot_fig`` helper.
-
-    if nargin < 1 || isempty(fig)
-        fig = gcf; %#ok<GFLD> default to current figure if none provided
-    end
-    if nargin < 2 || isempty(filename)
-        error('A filename must be provided');
-    end
-
-    savefig(fig, filename);
->>>>>>> b8effa41
 end