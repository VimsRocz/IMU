function task7_ecef_residuals_plot(est_file, imu_file, gnss_file, truth_file, dataset, output_dir)
%TASK7_ECEF_RESIDUALS_PLOT  Plot ECEF residuals for Task 7.
%
%   task7_ecef_residuals_plot(est_file, imu_file, gnss_file, truth_file, dataset, output_dir)
%   mirrors the Python script ``task7_ecef_residuals_plot.py``. The IMU and GNSS
%   file paths are currently unused but included for interface parity. The truth
%   data is interpolated to the estimator timestamps and residuals in position,
%   velocity and acceleration are plotted. Figures are saved under
%   ``output_dir`` using ``dataset`` as part of the filename.

if nargin < 6 || isempty(output_dir)
<<<<<<< HEAD
    output_dir = get_results_dir();
=======
    output_dir = 'MATLAB/results';
>>>>>>> 89026f82
end
out_dir = output_dir;
if ~exist(out_dir, 'dir'); mkdir(out_dir); end

[t_est, pos_est, vel_est, ~] = load_est(est_file);
[t_truth, pos_truth, vel_truth, ~] = load_est(truth_file);

pos_truth_i = interp1(t_truth, pos_truth, t_est, 'linear', 'extrap');
vel_truth_i = interp1(t_truth, vel_truth, t_est, 'linear', 'extrap');

[res_pos, res_vel, res_acc] = compute_residuals(t_est, pos_est, vel_est, pos_truth_i, vel_truth_i);

plot_residuals(t_est, res_pos, res_vel, res_acc, dataset, out_dir);

end

% -------------------------------------------------------------------------
function [t, pos, vel, acc] = load_est(file)
%LOAD_EST Load NPZ/MAT estimate containing ECEF position and velocity.

fname = string(file);
if endsWith(fname,'.npz')
    d = py.numpy.load(fname);
    t = double(d{'time_s'});
    pos = double(d{'pos_ecef_m'});
    vel = double(d{'vel_ecef_ms'});
    if isKey(d,'acc_ecef_ms2')
        acc = double(d{'acc_ecef_ms2'});
    else
        acc = gradient(gradient(pos)) ./ mean(diff(t))^2;
    end
else
    S = load(fname);
    t = S.time_s(:);
    pos = S.pos_ecef_m;
    vel = S.vel_ecef_ms;
    if isfield(S,'acc_ecef_ms2')
        acc = S.acc_ecef_ms2;
    else
        acc = gradient(gradient(pos)) ./ mean(diff(t))^2;
    end
end
end

% -------------------------------------------------------------------------
function [res_pos, res_vel, res_acc] = compute_residuals(t, est_pos, est_vel, truth_pos, truth_vel)
%COMPUTE_RESIDUALS Return position, velocity and acceleration residuals.

res_pos = est_pos - truth_pos;
res_vel = est_vel - truth_vel;
acc_est = gradient(est_vel, t);
acc_truth = gradient(truth_vel, t);
res_acc = acc_est - acc_truth;
end

% -------------------------------------------------------------------------
function plot_residuals(t, res_pos, res_vel, res_acc, dataset, out_dir)
%PLOT_RESIDUALS Plot residual components and norms.

labels = {'X','Y','Z'};
f = figure('Visible','off','Position',[100 100 900 700]);
for i = 1:3
    for j = 1:3
        ax = subplot(3,3,(i-1)*3+j); hold on;
        switch i
            case 1; arr = res_pos; ylab = 'Position Residual [m]';
            case 2; arr = res_vel; ylab = 'Velocity Residual [m/s]';
            otherwise; arr = res_acc; ylab = 'Acceleration Residual [m/s^2]';
        end
        plot(t, arr(:,j));
        if i==1
            title(labels{j});
        end
        if j==1
            ylabel(ylab);
        end
        if i==3
            xlabel('Time [s]');
        end
        grid on;
    end
end
sgtitle(sprintf('%s Task 7 ECEF Residuals', dataset));
set(f,'PaperPositionMode','auto');
pdf = fullfile(out_dir, sprintf('%s_task7_ecef_residuals.pdf', dataset));
png = fullfile(out_dir, sprintf('%s_task7_ecef_residuals.png', dataset));
print(f, pdf, '-dpdf', '-bestfit');
print(f, png, '-dpng', '-bestfit');
close(f);

f = figure('Visible','off');
plot(t, vecnorm(res_pos,2,2), 'DisplayName','|pos|'); hold on;
plot(t, vecnorm(res_vel,2,2), 'DisplayName','|vel|');
plot(t, vecnorm(res_acc,2,2), 'DisplayName','|acc|');
xlabel('Time [s]'); ylabel('Residual Norm'); legend; grid on;
set(f,'PaperPositionMode','auto');
pdfn = fullfile(out_dir, sprintf('%s_task7_ecef_residual_norms.pdf', dataset));
pngn = fullfile(out_dir, sprintf('%s_task7_ecef_residual_norms.png', dataset));
print(f, pdfn, '-dpdf', '-bestfit');
print(f, pngn, '-dpng', '-bestfit');
close(f);
files = dir(fullfile(out_dir, sprintf('%s_task7_ecef_residual*.pdf', dataset)));
if ~isempty(files)
    fprintf('Files saved in %s\n', out_dir);
    for k=1:numel(files)
        fprintf(' - %s\n', files(k).name);
    end
end
end
<|MERGE_RESOLUTION|>--- conflicted
+++ resolved
@@ -9,11 +9,7 @@
 %   ``output_dir`` using ``dataset`` as part of the filename.
 
 if nargin < 6 || isempty(output_dir)
-<<<<<<< HEAD
-    output_dir = get_results_dir();
-=======
-    output_dir = 'MATLAB/results';
->>>>>>> 89026f82
+
 end
 out_dir = output_dir;
 if ~exist(out_dir, 'dir'); mkdir(out_dir); end
