--- conflicted
+++ resolved
@@ -131,24 +131,7 @@
         fprintf('Applied predefined bias for %s\n', imu_name);
     end
 
-<<<<<<< HEAD
-    % Print detailed Task 2 vectors matching Python output format
-    fprintf('Task 2 vectors: g_body=[%.4e %.4e %.4e], omega_ie_body=[%.5e %.5e %.5e]\n', ...
-            g_body(1), g_body(2), g_body(3), omega_ie_body(1), omega_ie_body(2), omega_ie_body(3));
-    fprintf('Estimated IMU dt: %.6f s\n', dt);
-    fprintf('Gravity vector (body): [%.8e %.8e %.8e]\n', g_body(1), g_body(2), g_body(3));
-    fprintf('Earth rotation (body): [%.8e %.8e %.8e]\n', omega_ie_body(1), omega_ie_body(2), omega_ie_body(3));
-    
-    % Legacy format for backward compatibility
-    fprintf('Task 2: g_body = [% .4f % .4f % .4f]\n', g_body);
-    fprintf('Task 2: omega_ie_body = [% .6f % .6f % .6f]\n', omega_ie_body);
-    fprintf(['Task 2 summary: static interval %d:%d, g_body = [% .4f % .4f % .4f], ' ...
-            'omega_ie_body = [% .6f % .6f % .6f]\n'], ...
-            static_start, static_end, g_body, omega_ie_body);
-=======
-    fprintf('g_body = [% .4f % .4f % .4f]\n', g_body);
-    fprintf('omega_ie_body = [% .6f % .6f % .6f]\n', omega_ie_body);
->>>>>>> a3ce304b
+
     fprintf('Accelerometer bias = [% .6f % .6f % .6f] m/s^2\n', accel_bias);
     fprintf('Gyroscope bias = [% .6f % .6f % .6f] rad/s\n', gyro_bias);
 
