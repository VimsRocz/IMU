function result = Task_5(imu_path, gnss_path, method, gnss_pos_ned)
%TASK_5  Run 15-state EKF using IMU & GNSS NED positions
%   Expects Task 1 outputs saved in the results directory for gravity
%   initialization.
    if nargin < 1 || isempty(imu_path)
        error('IMU path not specified');
    end
    if nargin < 2 || isempty(gnss_path)
        error('GNSS path not specified');
    end
    if nargin < 3 || isempty(method)
        method = 'TRIAD';
    end

    % Store all outputs under the repository "results" directory
    here = fileparts(mfilename('fullpath'));
    root = fileparts(here);
    results_dir = fullfile(root, 'output_matlab');
    if ~exist(results_dir,'dir')
        mkdir(results_dir);
    end
    if ~isfile(gnss_path)
        error('Task_5:GNSSFileNotFound', ...
              'Could not find GNSS data at:\n  %s\nCheck path or filename.', ...
              gnss_path);
    end
    if ~isfile(imu_path)
        error('Task_5:IMUFileNotFound', ...
              'Could not find IMU data at:\n  %s\nCheck path or filename.', ...
              imu_path);
    end
    [~, imu_name, ~] = fileparts(imu_path);
    [~, gnss_name, ~] = fileparts(gnss_path);
    pair_tag = [imu_name '_' gnss_name];
    tag = [pair_tag '_' method];

    if isempty(method)
        log_tag = '';
    else
        log_tag = [' (' method ')'];
    end
    fprintf('\nTask 5: Sensor Fusion with Kalman Filter\n');
    fprintf('Subtask 5.1: Configuring logging.\n');

    % Load attitude estimate from Task 3 results
    results_file = fullfile(results_dir, sprintf('Task3_results_%s.mat', pair_tag));
    if evalin('base','exist(''task3_results'',''var'')')
        task3_results = evalin('base','task3_results');
    else
        data = load(results_file);
        task3_results = data.task3_results;
    end
    if ~isfield(task3_results, method)
        error('Method %s not found in task3_results', method);
    end
    C_B_N = task3_results.(method).R;

    fprintf('Subtask 5.3: Loading GNSS and IMU data.\n');
    % Load GNSS data to obtain time and velocity
    gnss_tbl = readtable(gnss_path);
    gnss_time = gnss_tbl.Posix_Time;
    vel_cols = {'VX_ECEF_mps','VY_ECEF_mps','VZ_ECEF_mps'};
    pos_cols = {'X_ECEF_m','Y_ECEF_m','Z_ECEF_m'};
    gnss_pos_ecef = gnss_tbl{:, pos_cols};
    gnss_vel_ecef = gnss_tbl{:, vel_cols};
    first_idx = find(gnss_pos_ecef(:,1) ~= 0, 1, 'first');
    ref_r0 = gnss_pos_ecef(first_idx, :)';
    [lat_deg, lon_deg, ~] = ecef2geodetic(ref_r0(1), ref_r0(2), ref_r0(3));
    C_ECEF_to_NED = compute_C_ECEF_to_NED(deg2rad(lat_deg), deg2rad(lon_deg));
    omega_E = constants.EARTH_RATE;
    omega_ie_NED = omega_E * [cosd(lat_deg); 0; -sind(lat_deg)];
    if nargin < 4 || isempty(gnss_pos_ned)
        gnss_pos_ned = (C_ECEF_to_NED * (gnss_pos_ecef' - ref_r0))';
    end
    gnss_vel_ned = (C_ECEF_to_NED * gnss_vel_ecef')';
    dt_gnss = diff(gnss_time);
    gnss_accel_ned  = [zeros(1,3); diff(gnss_vel_ned) ./ dt_gnss];
    gnss_accel_ecef = [zeros(1,3); diff(gnss_vel_ecef) ./ dt_gnss];

    % Load IMU data
    imu_raw = readmatrix(imu_path);
    dt_imu = mean(diff(imu_raw(1:100,2)));
    if dt_imu <= 0 || isnan(dt_imu)
        dt_imu = 1/400;
    end
    imu_time = (0:size(imu_raw,1)-1)' * dt_imu + gnss_time(1);
    gyro_body_raw = imu_raw(:,3:5) / dt_imu;
    acc_body_raw = imu_raw(:,6:8) / dt_imu;

    % Load biases estimated in Task 2
    task2_file = fullfile(results_dir, ['Task2_body_' tag '.mat']);
    if isfile(task2_file)
        t2 = load(task2_file);
        if isfield(t2, 'accel_bias')
            accel_bias = t2.accel_bias;
        else
            accel_bias = t2.acc_bias; % backward compatibility
        end
        gyro_bias = t2.gyro_bias;
        if isfield(t2, 'g_body');         g_body = t2.g_body;         else; g_body = zeros(3,1); end
        if isfield(t2, 'omega_ie_body');  omega_ie_body = t2.omega_ie_body; else; omega_ie_body = zeros(3,1); end
    else
        warning('Task 2 results not found, estimating biases from first samples');
        N_static = min(4000, size(acc_body_raw,1));
        accel_bias = mean(acc_body_raw(1:N_static,:),1)';
        gyro_bias = mean(gyro_body_raw(1:N_static,:),1)';
        g_body = -mean(acc_body_raw(1:N_static,:),1)';
        omega_ie_body = mean(gyro_body_raw(1:N_static,:),1)';
    end
    % Load scale factor from Task 4 results when available
    scale_factor = 1.0;
    task4_file = fullfile(results_dir, sprintf('Task4_results_%s.mat', pair_tag));
    if isfile(task4_file)
        d4 = load(task4_file, 'scale_factors');
        if isfield(d4, 'scale_factors') && isfield(d4.scale_factors, method)
            scale_factor = d4.scale_factors.(method);
        end
    end
    fprintf('Method %s: Bias computed: [%.7f %.7f %.7f]\n', method, accel_bias);
    fprintf('Method %s: Scale factor: %.4f\n', method, scale_factor);

    % Apply bias correction to IMU data
    gyro_body_raw = gyro_body_raw - gyro_bias';
    acc_body_raw  = (acc_body_raw  - accel_bias') / scale_factor;



%% ========================================================================
% Subtask 5.1-5.5: Configure and Initialize 15-State Filter
% =========================================================================
fprintf('\nSubtask 5.1-5.5: Configuring and Initializing 15-State Kalman Filter.\n');
results4 = fullfile(results_dir, sprintf('Task4_results_%s.mat', pair_tag));
if nargin < 4 || isempty(gnss_pos_ned)
    if evalin('base','exist(''task4_results'',''var'')')
        gnss_pos_ned = evalin('base','task4_results.gnss_pos_ned');
    else
        if ~isfile(results4)
            error('Task_5:MissingResults', ...
                  'Task 4 must run first and save gnss_pos_ned.');
        end
        S = load(results4,'gnss_pos_ned');
        if ~isfield(S,'gnss_pos_ned')
            error('Task_5:BadMATfile', ...
                  '''gnss_pos_ned'' not found in %s', results4);
        end
        gnss_pos_ned = S.gnss_pos_ned;
    end
end
% State vector x: [pos; vel; euler; accel_bias; gyro_bias] (15x1)
init_eul = quat_to_euler(rot_to_quaternion(C_B_N));
x = zeros(15, 1);
x(1:3)  = gnss_pos_ned(1,:)';
x(4:6)  = gnss_vel_ned(1,:)';
x(7:9)  = init_eul;
x(10:12) = accel_bias(:);
x(13:15) = gyro_bias(:);
% EKF tuning parameters
P = blkdiag(eye(9) * 0.01, eye(3) * 1e-4, eye(3) * 1e-8);
Q = blkdiag(eye(9) * 0.01, eye(3) * 1e-6, eye(3) * 1e-6);
Q(4:6,4:6) = eye(3) * 0.1;  % higher process noise on velocity states
R = diag([0.1 0.1 0.1 0.25 0.25 0.25]);
H = [eye(6), zeros(6,9)];

% --- Attitude Initialization ---
q_b_n = rot_to_quaternion(C_B_N); % Initial attitude quaternion

    % Gravity vector in NED frame from Task 1 initialization if available
    % Prefer the method-specific filename but fall back to a generic one
    task1_file = fullfile(results_dir, sprintf('Task1_init_%s.mat', tag));
    if ~isfile(task1_file)
        alt_file = fullfile(results_dir, sprintf('Task1_init_%s.mat', pair_tag));
        if isfile(alt_file)
            task1_file = alt_file;
        end
    end

    if isfile(task1_file)
        init_data = load(task1_file);
        if isfield(init_data, 'g_NED')
            g_NED = init_data.g_NED;
            fprintf('Loaded gravity from %s\n', task1_file);
        else
            warning('Task_5:MissingField', ...
                'File %s does not contain g_NED. Using default gravity.', task1_file);
            g_NED = [0; 0; constants.GRAVITY];
        end
    else
        warning('Task_5:MissingTask1', ...
            'Task 1 output not found; using constants.GRAVITY.');
        g_NED = [0; 0; constants.GRAVITY];
    end

    % -- Compute Wahba Errors using all Task 3 rotation matrices --
    methods_all = fieldnames(task3_results);
    grav_errors = zeros(1, numel(methods_all));
    omega_errors = zeros(1, numel(methods_all));
    for mi = 1:numel(methods_all)
        Rtmp = task3_results.(methods_all{mi}).R;
        [grav_errors(mi), omega_errors(mi)] = compute_wahba_errors(Rtmp, g_body, omega_ie_body, g_NED, omega_ie_NED);
    end
    grav_err_mean  = mean(grav_errors);
    grav_err_max   = max(grav_errors);
    omega_err_mean = mean(omega_errors);
    omega_err_max  = max(omega_errors);

% Trapezoidal integration state
prev_a_ned = zeros(3,1);
prev_vel = x(4:6);

% --- Pre-allocate Log Arrays ---
num_imu_samples = length(imu_time);
x_log = zeros(15, num_imu_samples);
euler_log = zeros(3, num_imu_samples);
zupt_log = zeros(1, num_imu_samples);
acc_log = zeros(3, num_imu_samples); % Acceleration from propagated IMU data
zupt_count = 0;
fprintf('-> 15-State filter initialized.\n');
fprintf('Subtask 5.4: Integrating IMU data for each method.\n');

%% ========================================================================
% Subtask 5.6: Kalman Filter for Sensor Fusion
% =========================================================================
fprintf('\nSubtask 5.6: Running Kalman Filter for sensor fusion for each method.\n');

% Interpolate GNSS measurements to IMU timestamps
gnss_pos_interp = interp1(gnss_time, gnss_pos_ned, imu_time, 'linear', 'extrap');
gnss_vel_interp = interp1(gnss_time, gnss_vel_ned, imu_time, 'linear', 'extrap');

% --- Main Filter Loop ---
fprintf('-> Starting filter loop over %d IMU samples...\n', num_imu_samples);
for i = 1:num_imu_samples
    % --- 1. State Propagation (Prediction) ---
    F = eye(15);
    F(1:3, 4:6) = eye(3) * dt_imu;
    P = F * P * F' + Q * dt_imu;

    % --- 2. Attitude Propagation ---
    corrected_gyro = gyro_body_raw(i,:)' - x(13:15);
    corrected_accel = acc_body_raw(i,:)' - x(10:12);
    current_omega_ie_b = C_B_N' * omega_ie_NED;
    w_b = corrected_gyro - current_omega_ie_b;
    q_b_n = propagate_quaternion(q_b_n, w_b, dt_imu);
    C_B_N = quat_to_rot(q_b_n);
    a_ned = C_B_N * corrected_accel + g_NED;
    if i > 1
        vel_new = prev_vel + 0.5 * (a_ned + prev_a_ned) * dt_imu;
        pos_new = x(1:3) + 0.5 * (vel_new + prev_vel) * dt_imu;
    else
        vel_new = x(4:6);
        pos_new = x(1:3);
    end
    x(4:6) = vel_new;
    x(1:3) = pos_new;
    x(7:9) = quat_to_euler(q_b_n);
    acc_log(:,i) = a_ned;
    % --- 3. Measurement Update (Correction) ---
    z = [gnss_pos_interp(i,:)'; gnss_vel_interp(i,:)'];
    y = z - H * x;
    S = H * P * H' + R;
    K = (P * H') / S;
    x = x + K * y;
    P = (eye(15) - K * H) * P;

    % update integrator history after correction
    prev_vel = x(4:6);
    prev_a_ned = a_ned;
    % --- 4. Zero-Velocity Update (ZUPT) ---
    win_size = 80;
    static_start = 297;
    static_end   = min(479907, num_imu_samples);

    if i >= static_start && i <= static_end
        zupt_count = zupt_count + 1;
        zupt_log(i) = 1;
        H_z = [zeros(3,3), eye(3), zeros(3,9)];
        R_z = eye(3) * 1e-6;
        y_z = -H_z * x;
        S_z = H_z * P * H_z' + R_z;
        K_z = (P * H_z') / S_z;
        x = x + K_z * y_z;
        P = (eye(15) - K_z * H_z) * P;
    elseif i > win_size
        acc_win = acc_body_raw(i-win_size+1:i, :);
        gyro_win = gyro_body_raw(i-win_size+1:i, :);
        if is_static(acc_win, gyro_win)
            zupt_count = zupt_count + 1;
            zupt_log(i) = 1;
            H_z = [zeros(3,3), eye(3), zeros(3,9)];
            R_z = eye(3) * 1e-6;
            y_z = -H_z * x;
            S_z = H_z * P * H_z' + R_z;
            K_z = (P * H_z') / S_z;
            x = x + K_z * y_z;
            P = (eye(15) - K_z * H_z) * P;
        end
    end

    % --- Log State and Attitude ---
    x_log(:, i) = x;
    euler_log(:, i) = quat_to_euler(q_b_n);
end
fprintf('Method %s: IMU data integrated.\n', method);
fprintf('Method %s: Kalman Filter completed. ZUPTcnt=%d\n', method, zupt_count);

%% ========================================================================
% Subtask 5.7: Handle Event at 5000s
% =========================================================================
fprintf('\nSubtask 5.7: No event handling needed as time < 5000s.\n');

%% ========================================================================
% Subtask 5.8: Plotting Results
% =========================================================================
fprintf('\nSubtask 5.8.2: Plotting results for %s.\n', method);

% Ensure array sizes match for plotting
if numel(imu_time) ~= size(x_log,2)
    N = min(numel(imu_time), size(x_log,2));
    imu_time = imu_time(1:N);
    x_log = x_log(:,1:N);
    euler_log = euler_log(:,1:N);
    zupt_log = zupt_log(1:N);
end
if numel(gnss_time) ~= size(gnss_pos_ned,1)
    N = min(numel(gnss_time), size(gnss_pos_ned,1));
    gnss_time = gnss_time(1:N);
    gnss_pos_ned = gnss_pos_ned(1:N,:);
    gnss_vel_ned = gnss_vel_ned(1:N,:);
    gnss_accel_ned = gnss_accel_ned(1:N,:);
end

% Extract velocity states and derive acceleration from them
vel_log = x_log(4:6, :);
if numel(imu_time) > 1
    dt_vec = diff(imu_time);
    accel_from_vel = [zeros(3,1), diff(vel_log,1,2) ./ dt_vec'];
else
    accel_from_vel = zeros(3, numel(imu_time));
end


% --- Combined Position, Velocity and Acceleration ---
fig = figure('Name', 'KF Results: P/V/A', 'Position', [100 100 1200 900]);
labels = {'North', 'East', 'Down'};
all_file = fullfile(results_dir, sprintf('%s_Task5_AllResults.pdf', tag));
if exist(all_file, 'file'); delete(all_file); end
for i = 1:3
    % Position
    subplot(3,3,i); hold on;
    plot(gnss_time, gnss_pos_ned(:,i), 'k:', 'LineWidth', 1, 'DisplayName', 'GNSS (Raw)');
    plot(imu_time, x_log(i,:), 'b-', 'LineWidth', 1.5, 'DisplayName', 'Fused (KF)');
    hold off; grid on; legend; ylabel('[m]'); title(['Position ' labels{i}]);
    fprintf('Subtask 5.8.2: Plotted %s position %s: First = %.4f, Last = %.4f\n', ...
        method, labels{i}, x_log(i,1), x_log(i,end));

    % Velocity
    subplot(3,3,i+3); hold on;
    plot(gnss_time, gnss_vel_ned(:,i), 'k:', 'LineWidth', 1, 'DisplayName', 'GNSS (Raw)');
    plot(imu_time, x_log(i+3,:), 'b-', 'LineWidth', 1.5, 'DisplayName', 'Fused (KF)');
    zupt_indices = find(zupt_log);
    if ~isempty(zupt_indices)
        plot(imu_time(zupt_indices), x_log(i+3,zupt_indices), 'ro', 'MarkerSize', 3, 'DisplayName', 'ZUPT');
    end
    hold off; grid on; legend; ylabel('[m/s]'); title(['Velocity ' labels{i}]);
    fprintf('Subtask 5.8.2: Plotted %s velocity %s: First = %.4f, Last = %.4f\n', ...
        method, labels{i}, x_log(i+3,1), x_log(i+3,end));

    % Acceleration
    subplot(3,3,i+6); hold on;
    plot(gnss_time, gnss_accel_ned(:,i), 'k:', 'LineWidth', 1, 'DisplayName', 'GNSS (Derived)');
    plot(imu_time, acc_log(i,:), 'b-', 'LineWidth', 1.5, 'DisplayName', 'Fused (KF)');
    hold off; grid on; legend; ylabel('[m/s^2]'); title(['Acceleration ' labels{i}]);
    fprintf('Subtask 5.8.2: Plotted %s acceleration %s: First = %.4f, Last = %.4f\n', ...
        method, labels{i}, acc_log(i,1), acc_log(i,end));
end
xlabel('Time (s)');
sgtitle('Kalman Filter Results vs. GNSS');
% out_pdf = fullfile(results_dir, sprintf('%s_task5_results_%s.pdf', tag, method));
% set(fig,'PaperPositionMode','auto');
% print(fig, out_pdf, '-dpdf', '-bestfit');
% fprintf('Subtask 5.8.2: %s plot saved as ''%s''\n', method, out_pdf);
% exportgraphics(fig, all_file, 'Append', true);

% --- Plot 4: Attitude (Euler Angles) ---
figure('Name', 'KF Results: Attitude', 'Position', [200 200 1200 600]);
euler_labels = {'Roll', 'Pitch', 'Yaw'};
for i = 1:3
    subplot(3, 1, i);
    plot(imu_time, rad2deg(euler_log(i,:)), 'b-');
    grid on; ylabel('[deg]'); title([euler_labels{i} ' Angle']);
end
xlabel('Time (s)'); sgtitle('Attitude Estimate Over Time');
% att_file = fullfile(results_dir, sprintf('%s_Task5_Attitude.pdf', tag));
% set(gcf,'PaperPositionMode','auto');
% print(gcf, att_file, '-dpdf', '-bestfit');
% fprintf('Saved plot: %s\n', att_file);
plot_task5_mixed_frame(imu_time, x_log(1:3,:), x_log(4:6,:), ...
    acc_log, euler_log, C_ECEF_to_NED, ref_r0, g_NED, tag, method, results_dir, all_file);
fprintf('Fused mixed frames plot saved\n');

fprintf('Plotting all data in NED frame.\n');
plot_task5_ned_frame(imu_time, x_log(1:3,:), x_log(4:6,:), acc_log, ...
    gnss_time, gnss_pos_ned, gnss_vel_ned, gnss_accel_ned, method);

fprintf('Plotting all data in ECEF frame.\n');
plot_task5_ecef_frame(imu_time, x_log(1:3,:), x_log(4:6,:), acc_log, ...
    gnss_time, gnss_pos_ecef, gnss_vel_ecef, gnss_accel_ecef, C_ECEF_to_NED, ref_r0, method);

fprintf('Plotting all data in body frame.\n');
plot_task5_body_frame(imu_time, x_log(1:3,:), x_log(4:6,:), acc_log, euler_log, ...
    gnss_time, gnss_pos_ned, gnss_vel_ned, gnss_accel_ned, method, g_NED);

state_file = fullfile(fileparts(imu_path), sprintf('STATE_%s.txt', imu_name));
if exist(state_file, 'file')
    fprintf('Plotting fused ECEF trajectory with truth overlay.\n');
    plot_task5_ecef_truth(imu_time, x_log(1:3,:), x_log(4:6,:), acc_log, ...
        state_file, C_ECEF_to_NED, ref_r0, method);
end

%% --- End-of-run summary statistics --------------------------------------
% Interpolate filter estimates to GNSS timestamps for residual analysis
% The transpose on x_log ensures interp1 operates over rows (time). The
% result should be Nx3 matching the GNSS matrices, so avoid an extra
% transpose which previously produced a 3xN array and caused dimension
% mismatches when subtracting from gnss_pos_ned.
pos_interp = interp1(imu_time, x_log(1:3,:)', gnss_time, 'linear', 'extrap');
vel_interp = interp1(imu_time, x_log(4:6,:)', gnss_time, 'linear', 'extrap');
res_pos = pos_interp - gnss_pos_ned;
res_vel = vel_interp - gnss_vel_ned;
rmse_pos = sqrt(mean(sum(res_pos.^2,2)));
rmse_vel = sqrt(mean(sum(res_vel.^2,2)));
% Both vectors are 3x1 column vectors so avoid an extra transpose which
% previously produced a 3x3 matrix due to implicit broadcasting.
final_pos_err = norm(x_log(1:3,end) - gnss_pos_ned(end,:)');
final_vel_err = norm(vel_log(:,end) - gnss_vel_ned(end,:)');
final_acc_err = norm(accel_from_vel(:,end) - gnss_accel_ned(end,:)');
rms_resid_pos = sqrt(mean(res_pos.^2,'all'));
rms_resid_vel = sqrt(mean(res_vel.^2,'all'));
max_resid_pos = max(vecnorm(res_pos,2,2));
min_resid_pos = min(vecnorm(res_pos,2,2));
max_resid_vel = max(vecnorm(res_vel,2,2));
min_resid_vel = min(vecnorm(res_vel,2,2));

% --- Plot: Position Residuals ---
figure('Name', 'KF Results: Position Residuals', 'Position', [150 150 1200 600]);
err_labels = {'N', 'E', 'D'};
for i = 1:3
    subplot(3,1,i);
    plot(gnss_time, res_pos(:,i), 'b-');
    grid on; ylabel('[m]'); title(['Residual ' err_labels{i}]);
end
xlabel('Time (s)'); sgtitle('Position Residuals (KF - GNSS)');
% err_file = fullfile(results_dir, sprintf('%s_Task5_ErrorAnalysis.pdf', tag));
% set(gcf,'PaperPositionMode','auto');
% print(gcf, err_file, '-dpdf', '-bestfit');
% fprintf('Saved plot: %s\n', err_file);
% exportgraphics(gcf, all_file, 'Append', true);
summary_line = sprintf(['[SUMMARY] method=%s imu=%s gnss=%s rmse_pos=%8.2fm ' ...
    'final_pos=%8.2fm rms_resid_pos=%8.2fm max_resid_pos=%8.2fm ' ...
    'rms_resid_vel=%8.2fm max_resid_vel=%8.2fm accel_bias=%.4f gyro_bias=%.4f ' ...
    'grav_err_mean=%.4f grav_err_max=%.4f omega_err_mean=%.4f omega_err_max=%.4f ' ...
    'ZUPT_count=%d'], method, imu_name, [gnss_name '.csv'], rmse_pos, ...
    final_pos_err, rms_resid_pos, max_resid_pos, rms_resid_vel, max_resid_vel, ...
    norm(accel_bias), norm(gyro_bias), grav_err_mean, grav_err_max, ...
    omega_err_mean, omega_err_max, zupt_count);
fprintf('%s\n', summary_line);
fid = fopen(fullfile(results_dir, [tag '_summary.txt']), 'w');
fprintf(fid, '%s\n', summary_line);
fclose(fid);

% Store summary metrics and biases for later analysis
results = struct('method', method, 'rmse_pos', rmse_pos, 'rmse_vel', rmse_vel, ...
    'final_pos_error', final_pos_err, 'final_vel_error', final_vel_err, ...
    'final_acc_error', final_acc_err, 'accel_bias', accel_bias, 'gyro_bias', gyro_bias, ...
    'grav_err_mean', grav_err_mean, 'grav_err_max', grav_err_max, ...
    'omega_err_mean', omega_err_mean, 'omega_err_max', omega_err_max);
perf_file = fullfile(results_dir, 'IMU_GNSS_bias_and_performance.mat');
% Result Logging -- store the metrics struct under the variable name
% ``results`` to stay in sync with the Python pipeline.
if isfile(perf_file)
<<<<<<< HEAD
    S = load(perf_file);
    S.(method) = results;
    save(perf_file, '-struct', 'S');
else
    S = struct();
    S.(method) = results;
    save(perf_file, '-struct', 'S');
=======
    save(perf_file, '-append', 'results');
else
    save(perf_file, 'results');
>>>>>>> 92ec5bd8
end

summary_file = fullfile(results_dir, 'IMU_GNSS_summary.txt');
fid_sum = fopen(summary_file, 'a');
fprintf(fid_sum, '%s\n', summary_line);
fclose(fid_sum);

% Persist core results for unit tests and further analysis
% Persist IMU and GNSS time vectors for Tasks 6 and 7
time      = imu_time; %#ok<NASGU>  used by Task_6
gnss_time = gnss_time; %#ok<NASGU>

% Convenience fields matching the Python pipeline
pos_ned = x_log(1:3,:)';
vel_ned = x_log(4:6,:)';
ref_lat = deg2rad(lat_deg); %#ok<NASGU>
ref_lon = deg2rad(lon_deg); %#ok<NASGU>

results_file = fullfile(results_dir, sprintf('Task5_results_%s.mat', pair_tag));
save(results_file, 'gnss_pos_ned', 'gnss_vel_ned', 'gnss_accel_ned', ...
    'gnss_pos_ecef', 'gnss_vel_ecef', 'gnss_accel_ecef', ...
    'x_log', 'vel_log', 'accel_from_vel', 'euler_log', 'zupt_log', ...
    'time', 'gnss_time', 'pos_ned', 'vel_ned', 'ref_lat', 'ref_lon', 'ref_r0');
if isfile(results_file)
    fprintf('Results saved to %s\n', results_file);
else
    warning('Missing %s', results_file);
end

method_file = fullfile(results_dir, [tag '_task5_results.mat']);
save(method_file, 'gnss_pos_ned', 'gnss_vel_ned', 'gnss_accel_ned', ...
    'gnss_pos_ecef', 'gnss_vel_ecef', 'gnss_accel_ecef', ...
    'x_log', 'vel_log', 'accel_from_vel', 'euler_log', 'zupt_log', ...
    'time', 'gnss_time', 'pos_ned', 'vel_ned', 'ref_lat', 'ref_lon', 'ref_r0');
if isfile(method_file)
    fprintf('Method-specific results saved to %s\n', method_file);
else
    warning('Missing %s', method_file);
end

% Return results structure and store in base workspace
result = results;
assignin('base', 'task5_results', result);

end % End of main function

%% ========================================================================
%  LOCAL HELPER FUNCTIONS
% =========================================================================
    function q_new = propagate_quaternion(q_old, w, dt)
        w_norm = norm(w);
        if w_norm > 1e-9
            axis = w / w_norm;
            angle = w_norm * dt;
            dq = [cos(angle/2); axis * sin(angle/2)];
        else
            dq = [1; 0; 0; 0];
        end
        q_new = quat_multiply(q_old, dq);
    end

    function q_out = quat_multiply(q1, q2)
        w1 = q1(1); x1 = q1(2); y1 = q1(3); z1 = q1(4);
        w2 = q2(1); x2 = q2(2); y2 = q2(3); z2 = q2(4);
        q_out = [w1*w2 - x1*x2 - y1*y2 - z1*z2;
                 w1*x2 + x1*w2 + y1*z2 - z1*y2;
                 w1*y2 - x1*z2 + y1*w2 + z1*x2;
                 w1*z2 + x1*y2 - y1*x2 + z1*w2];
    end

    function euler = quat_to_euler(q)
        w = q(1); x = q(2); y = q(3); z = q(4);
        sinr_cosp = 2 * (w * x + y * z);
        cosr_cosp = 1 - 2 * (x * x + y * y);
        roll = atan2(sinr_cosp, cosr_cosp);

        sinp = 2 * (w * y - z * x);
        if abs(sinp) >= 1
            pitch = sign(sinp) * (pi/2);
        else
            pitch = asin(sinp);
        end

        siny_cosp = 2 * (w * z + x * y);
        cosy_cosp = 1 - 2 * (y * y + z * z);
        yaw = atan2(siny_cosp, cosy_cosp);
        euler = [roll; pitch; yaw];
    end

    function R = quat_to_rot(q)
        qw = q(1); qx = q(2); qy = q(3); qz = q(4);
        R = [1 - 2 * (qy^2 + qz^2), 2 * (qx*qy - qw*qz), 2 * (qx*qz + qw*qy);
             2 * (qx*qy + qw*qz), 1 - 2 * (qx^2 + qz^2), 2 * (qy*qz - qw*qx);
             2 * (qx*qz - qw*qy), 2 * (qy*qz + qw*qx), 1 - 2 * (qx^2 + qy^2)];
    end

    function q = rot_to_quaternion(R)
        tr = trace(R);
        if tr > 0
            S = sqrt(tr + 1.0) * 2;
            qw = 0.25 * S;
            qx = (R(3,2) - R(2,3)) / S;
            qy = (R(1,3) - R(3,1)) / S;
            qz = (R(2,1) - R(1,2)) / S;
        elseif (R(1,1) > R(2,2)) && (R(1,1) > R(3,3))
            S = sqrt(1.0 + R(1,1) - R(2,2) - R(3,3)) * 2;
            qw = (R(3,2) - R(2,3)) / S;
            qx = 0.25 * S;
            qy = (R(1,2) + R(2,1)) / S;
            qz = (R(1,3) + R(3,1)) / S;
        elseif R(2,2) > R(3,3)
            S = sqrt(1.0 + R(2,2) - R(1,1) - R(3,3)) * 2;
            qw = (R(1,3) - R(3,1)) / S;
            qx = (R(1,2) + R(2,1)) / S;
            qy = 0.25 * S;
            qz = (R(2,3) + R(3,2)) / S;
        else
            S = sqrt(1.0 + R(3,3) - R(1,1) - R(2,2)) * 2;
            qw = (R(2,1) - R(1,2)) / S;
            qx = (R(1,3) + R(3,1)) / S;
            qy = (R(2,3) + R(3,2)) / S;
            qz = 0.25 * S;
        end
        q = [qw; qx; qy; qz];
        if q(1) < 0, q = -q; end
        q = q / norm(q);
    end

    function is_stat = is_static(acc, gyro)
        acc_thresh = 0.01; gyro_thresh = 1e-6;
        is_stat = all(var(acc,0,1) < acc_thresh) && ...
                   all(var(gyro,0,1) < gyro_thresh);
    end

    function deg = angle_between(v1, v2)
        cos_theta = max(min(dot(v1, v2) / (norm(v1) * norm(v2)), 1.0), -1.0);
        deg = acosd(cos_theta);
    end

    function [grav_err, earth_err] = compute_wahba_errors(C_bn, g_b, omega_b, g_ref, omega_ref)
        g_pred = C_bn * g_b;
        omega_pred = C_bn * omega_b;
        grav_err = angle_between(g_pred, g_ref);
        earth_err = angle_between(omega_pred, omega_ref);
    end

    function R = euler_to_rot(eul)
        cr = cos(eul(1)); sr = sin(eul(1));
        cp = cos(eul(2)); sp = sin(eul(2));
        cy = cos(eul(3)); sy = sin(eul(3));
        R = [cy*cp, cy*sp*sr - sy*cr, cy*sp*cr + sy*sr;
             sy*cp, sy*sp*sr + cy*cr, sy*sp*cr - cy*sr;
             -sp,   cp*sr,            cp*cr];
    end

    function plot_task5_mixed_frame(t, pos_ned, vel_ned, acc_ned, eul_log, C_E_N, r0, g_N, tag, method, results_dir, all_file)
        pos_ecef = (C_E_N' * pos_ned) + r0;
        vel_ecef = C_E_N' * vel_ned;
        N = size(acc_ned,2);
        acc_body = zeros(3,N);
        for k = 1:N
            C_B_N = euler_to_rot(eul_log(:,k));
            acc_body(:,k) = C_B_N' * (acc_ned(:,k) - g_N);
        end
        fig = figure('Name','Task5 Mixed Frame','Position',[100 100 1200 900]);
        dims_e = {'X','Y','Z'}; dims_b = {'X','Y','Z'};
        for i = 1:3
            subplot(3,3,i);   plot(t, pos_ecef(i,:), 'b-'); grid on;
            title(['Pos ' dims_e{i} ' ECEF']); ylabel('m');
            subplot(3,3,i+3); plot(t, vel_ecef(i,:), 'b-'); grid on;
            title(['Vel ' dims_e{i} ' ECEF']); ylabel('m/s');
            subplot(3,3,i+6); plot(t, acc_body(i,:), 'b-'); grid on;
            title(['Acc ' dims_b{i} ' Body']); ylabel('m/s^2');
        end
        sgtitle([method ' Mixed Frame Data']);
        % fname = fullfile(results_dir, sprintf('%s_Task5_MixedFrame.pdf', tag));
        % set(fig,'PaperPositionMode','auto');
        % print(fig, fname, '-dpdf', '-bestfit');
        % exportgraphics(fig, all_file, 'Append', true);
        % fprintf('Saved plot: %s\n', fname);
        % close(fig);
    end

    function plot_task5_ned_frame(t, pos_ned, vel_ned, acc_ned, t_gnss, pos_gnss, vel_gnss, acc_gnss, method)
        labels = {'North','East','Down'};
        figure('Name','Task5 NED Frame','Position',[100 100 1200 900]);
        for k = 1:3
            subplot(3,3,k); hold on;
            plot(t_gnss, pos_gnss(:,k),'k:','DisplayName','GNSS');
            plot(t, pos_ned(k,:), 'b-','DisplayName','Fused');
            hold off; grid on; ylabel('[m]'); title(['Position ' labels{k}]); legend;

            subplot(3,3,3+k); hold on;
            plot(t_gnss, vel_gnss(:,k),'k:','DisplayName','GNSS');
            plot(t, vel_ned(k,:), 'b-','DisplayName','Fused');
            hold off; grid on; ylabel('[m/s]'); title(['Velocity ' labels{k}]); legend;

            subplot(3,3,6+k); hold on;
            plot(t_gnss, acc_gnss(:,k),'k:','DisplayName','GNSS');
            plot(t, acc_ned(k,:), 'b-','DisplayName','Fused');
            hold off; grid on; ylabel('[m/s^2]'); title(['Acceleration ' labels{k}]); legend;
        end
        sgtitle([method ' - All data in NED frame']);
    end

    function plot_task5_ecef_frame(t, pos_ned, vel_ned, acc_ned, t_gnss, pos_ecef, vel_ecef, acc_ecef, C_E_N, r0, method)
        labels = {'X','Y','Z'};
        pos_fused = (C_E_N' * pos_ned) + r0;
        vel_fused = C_E_N' * vel_ned;
        acc_fused = C_E_N' * acc_ned;
        figure('Name','Task5 ECEF Frame','Position',[100 100 1200 900]);
        for k = 1:3
            subplot(3,3,k); hold on;
            plot(t_gnss, pos_ecef(:,k),'k:','DisplayName','GNSS');
            plot(t, pos_fused(k,:),'b-','DisplayName','Fused');
            hold off; grid on; ylabel('[m]'); title(['Position ' labels{k}]); legend;

            subplot(3,3,3+k); hold on;
            plot(t_gnss, vel_ecef(:,k),'k:','DisplayName','GNSS');
            plot(t, vel_fused(k,:),'b-','DisplayName','Fused');
            hold off; grid on; ylabel('[m/s]'); title(['Velocity ' labels{k}]); legend;

            subplot(3,3,6+k); hold on;
            plot(t_gnss, acc_ecef(:,k),'k:','DisplayName','GNSS');
            plot(t, acc_fused(k,:),'b-','DisplayName','Fused');
            hold off; grid on; ylabel('[m/s^2]'); title(['Acceleration ' labels{k}]); legend;
        end
        sgtitle([method ' - All data in ECEF frame']);
    end

    function plot_task5_body_frame(t, pos_ned, vel_ned, acc_ned, eul_log, t_gnss, pos_gnss_ned, vel_gnss_ned, acc_gnss_ned, method, g_N)
        labels = {'X','Y','Z'};
        N = size(pos_ned,2);
        pos_body = zeros(3,N); vel_body = zeros(3,N); acc_body = zeros(3,N);
        for k = 1:N
            C_B_N = euler_to_rot(eul_log(:,k));
            pos_body(:,k) = C_B_N' * pos_ned(:,k);
            vel_body(:,k) = C_B_N' * vel_ned(:,k);
            acc_body(:,k) = C_B_N' * (acc_ned(:,k) - g_N);
        end
        eul_gnss = interp1(t, eul_log', t_gnss, 'linear', 'extrap')';
        pos_gnss_body = zeros(size(pos_gnss_ned')); vel_gnss_body = zeros(size(vel_gnss_ned'));
        acc_gnss_body = zeros(size(acc_gnss_ned'));
        for k = 1:length(t_gnss)
            C_B_N = euler_to_rot(eul_gnss(:,k));
            pos_gnss_body(:,k) = C_B_N' * pos_gnss_ned(k,:)';
            vel_gnss_body(:,k) = C_B_N' * vel_gnss_ned(k,:)';
            acc_gnss_body(:,k) = C_B_N' * (acc_gnss_ned(k,:)' - g_N);
        end
        figure('Name','Task5 Body Frame','Position',[100 100 1200 900]);
        for j = 1:3
            subplot(3,3,j); hold on;
            plot(t_gnss, pos_gnss_body(j,:),'k:','DisplayName','GNSS');
            plot(t, pos_body(j,:),'b-','DisplayName','Fused');
            hold off; grid on; ylabel('[m]'); title(['Position ' labels{j}]); legend;

            subplot(3,3,3+j); hold on;
            plot(t_gnss, vel_gnss_body(j,:),'k:','DisplayName','GNSS');
            plot(t, vel_body(j,:),'b-','DisplayName','Fused');
            hold off; grid on; ylabel('[m/s]'); title(['Velocity ' labels{j}]); legend;

            subplot(3,3,6+j); hold on;
            plot(t_gnss, acc_gnss_body(j,:),'k:','DisplayName','GNSS');
            plot(t, acc_body(j,:),'b-','DisplayName','Fused');
            hold off; grid on; ylabel('[m/s^2]'); title(['Acceleration ' labels{j}']); legend;
        end
        sgtitle([method ' - All data in body frame']);
    end

    function plot_task5_ecef_truth(t, pos_ned, vel_ned, acc_ned, state_file, C_E_N, r0, method)
        if ~exist(state_file,'file'); return; end
        truth = readmatrix(state_file);
        t_truth = truth(:,2);
        pos_truth = truth(:,3:5);
        vel_truth = truth(:,6:8);
        dt = diff(t_truth);
        acc_truth = [zeros(1,3); diff(vel_truth)./dt];

        pos_fused = (C_E_N' * pos_ned) + r0;
        vel_fused = C_E_N' * vel_ned;
        acc_fused = C_E_N' * acc_ned;

        figure('Name','Task5 ECEF with Truth','Position',[100 100 1200 900]);
        labels = {'X','Y','Z'};
        for k = 1:3
            subplot(3,3,k); hold on;
            plot(t_truth, pos_truth(:,k),'m-','DisplayName','Truth');
            plot(t, pos_fused(k,:),'b-','DisplayName','Fused');
            hold off; grid on; ylabel('[m]'); title(['Position ' labels{k}]); legend;

            subplot(3,3,3+k); hold on;
            plot(t_truth, vel_truth(:,k),'m-','DisplayName','Truth');
            plot(t, vel_fused(k,:),'b-','DisplayName','Fused');
            hold off; grid on; ylabel('[m/s]'); title(['Velocity ' labels{k}]); legend;

            subplot(3,3,6+k); hold on;
            plot(t_truth, acc_truth(:,k),'m-','DisplayName','Truth');
            plot(t, acc_fused(k,:),'b-','DisplayName','Fused');
            hold off; grid on; ylabel('[m/s^2]'); title(['Acceleration ' labels{k}]); legend;
        end
        sgtitle([method ' - ECEF frame with Truth']);
    end
<|MERGE_RESOLUTION|>--- conflicted
+++ resolved
@@ -477,19 +477,7 @@
 % Result Logging -- store the metrics struct under the variable name
 % ``results`` to stay in sync with the Python pipeline.
 if isfile(perf_file)
-<<<<<<< HEAD
-    S = load(perf_file);
-    S.(method) = results;
-    save(perf_file, '-struct', 'S');
-else
-    S = struct();
-    S.(method) = results;
-    save(perf_file, '-struct', 'S');
-=======
-    save(perf_file, '-append', 'results');
-else
-    save(perf_file, 'results');
->>>>>>> 92ec5bd8
+
 end
 
 summary_file = fullfile(results_dir, 'IMU_GNSS_summary.txt');
