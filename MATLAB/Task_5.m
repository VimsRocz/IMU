function result = Task_5(imu_path, gnss_path, method, gnss_pos_ned, varargin)
%TASK_5  Run 15-state EKF using IMU & GNSS NED positions
%   Expects Task 1 outputs saved in the results directory for gravity
%   initialization.
%
%   result = Task_5(imu_path, gnss_path, method, gnss_pos_ned)
%   Optional name/value arguments mirror the Python Kalman filter defaults:
%       'accel_noise'      - process noise for acceleration  [m/s^2] (0.1)
%       'vel_proc_noise'   - extra velocity process noise    [m/s^2] (0.0)
%       'pos_proc_noise'   - position process noise          [m]     (0.0)
%       'pos_meas_noise'   - GNSS position measurement noise [m]     (1.0)
%       'vel_meas_noise'   - GNSS velocity measurement noise [m/s]   (1.0)
%       'accel_bias_noise' - accelerometer bias random walk  [m/s^2] (1e-5)
%       'gyro_bias_noise'  - gyroscope bias random walk      [rad/s] (1e-5)
    if nargin < 1 || isempty(imu_path)
        error('IMU path not specified');
    end
    if nargin < 2 || isempty(gnss_path)
        error('GNSS path not specified');
    end
    if nargin < 3 || isempty(method)
        method = 'TRIAD';
    end

    % Optional noise parameters
    p = inputParser;
    addParameter(p, 'accel_noise', 0.1);       % [m/s^2]
    addParameter(p, 'vel_proc_noise', 0.0);    % [m/s^2]
    addParameter(p, 'pos_proc_noise', 0.0);    % [m]
    addParameter(p, 'pos_meas_noise', 1.0);    % [m]
    addParameter(p, 'vel_meas_noise', 1.0);    % [m/s]
    addParameter(p, 'accel_bias_noise', 1e-5); % [m/s^2]
    addParameter(p, 'gyro_bias_noise', 1e-5);  % [rad/s]
    parse(p, varargin{:});
    accel_noise    = p.Results.accel_noise;
    vel_proc_noise = p.Results.vel_proc_noise;
    pos_proc_noise = p.Results.pos_proc_noise;
    pos_meas_noise = p.Results.pos_meas_noise;
    vel_meas_noise = p.Results.vel_meas_noise;
    accel_bias_noise = p.Results.accel_bias_noise;
    gyro_bias_noise  = p.Results.gyro_bias_noise;

    % Store all outputs under the repository "results" directory
    here = fileparts(mfilename('fullpath'));
    root = fileparts(here);
    results_dir = get_results_dir();
    if ~exist(results_dir,'dir')
        mkdir(results_dir);
    end
    if ~isfile(gnss_path)
        error('Task_5:GNSSFileNotFound', ...
              'Could not find GNSS data at:\n  %s\nCheck path or filename.', ...
              gnss_path);
    end
    if ~isfile(imu_path)
        error('Task_5:IMUFileNotFound', ...
              'Could not find IMU data at:\n  %s\nCheck path or filename.', ...
              imu_path);
    end
    [~, imu_name, ~] = fileparts(imu_path);
    [~, gnss_name, ~] = fileparts(gnss_path);
    pair_tag = [imu_name '_' gnss_name];
    tag = [pair_tag '_' method];

    if isempty(method)
        log_tag = '';
    else
        log_tag = [' (' method ')'];
    end
    fprintf('\nTask 5: Sensor Fusion with Kalman Filter\n');
    fprintf('Subtask 5.1: Configuring logging.\n');

    % Load attitude estimate from Task 3 results
    results_file = fullfile(results_dir, sprintf('Task3_results_%s.mat', pair_tag));
    if evalin('base','exist(''task3_results'',''var'')')
        task3_results = evalin('base','task3_results');
    else
        data = load(results_file);
        task3_results = data.task3_results;
    end
    if ~isfield(task3_results, method)
        error('Method %s not found in task3_results', method);
    end
    C_B_N = task3_results.(method).R;

    fprintf('Subtask 5.3: Loading GNSS and IMU data.\n');
    % Load GNSS data to obtain time and velocity
    gnss_tbl = readtable(gnss_path);
    gnss_time = gnss_tbl.Posix_Time;
    vel_cols = {'VX_ECEF_mps','VY_ECEF_mps','VZ_ECEF_mps'};
    pos_cols = {'X_ECEF_m','Y_ECEF_m','Z_ECEF_m'};
    gnss_pos_ecef = gnss_tbl{:, pos_cols};
    gnss_vel_ecef = gnss_tbl{:, vel_cols};
    first_idx = find(gnss_pos_ecef(:,1) ~= 0, 1, 'first');
    ref_r0 = gnss_pos_ecef(first_idx, :)';
    [lat_deg, lon_deg, ~] = ecef2geodetic(ref_r0(1), ref_r0(2), ref_r0(3));
    C_ECEF_to_NED = compute_C_ECEF_to_NED(deg2rad(lat_deg), deg2rad(lon_deg));
    omega_E = constants.EARTH_RATE;
    omega_ie_NED = omega_E * [cosd(lat_deg); 0; -sind(lat_deg)];
    if nargin < 4 || isempty(gnss_pos_ned)
        gnss_pos_ned = (C_ECEF_to_NED * (gnss_pos_ecef' - ref_r0))';
    end
    gnss_vel_ned = (C_ECEF_to_NED * gnss_vel_ecef')';
    dt_gnss = diff(gnss_time);
    gnss_accel_ned  = [zeros(1,3); diff(gnss_vel_ned) ./ dt_gnss];
    gnss_accel_ecef = [zeros(1,3); diff(gnss_vel_ecef) ./ dt_gnss];

    % Load IMU data
    imu_raw = readmatrix(imu_path);
    dt_imu = mean(diff(imu_raw(1:100,2)));
    if dt_imu <= 0 || isnan(dt_imu)
        dt_imu = 1/400;
    end
    imu_time = (0:size(imu_raw,1)-1)' * dt_imu + gnss_time(1);
    gyro_body_raw = imu_raw(:,3:5) / dt_imu;
    acc_body_raw = imu_raw(:,6:8) / dt_imu;

    % Detect a static interval for ZUPT handling using the same helper as
    % Python. The raw measurements are low-pass filtered prior to
    % variance-based detection to avoid spurious motion being classified as
    % static.
    fs = 1/dt_imu;
    gyro_filt = low_pass_filter(gyro_body_raw, 10, fs);
    acc_filt  = low_pass_filter(acc_body_raw, 10, fs);
    [static_start, static_end] = detect_static_interval(acc_filt, gyro_filt, 80, 0.01, 1e-6);

    % Load biases estimated in Task 2
    task2_file = fullfile(results_dir, ['Task2_body_' tag '.mat']);
    if isfile(task2_file)
        t2 = load(task2_file);
        if isfield(t2, 'accel_bias')
            accel_bias = t2.accel_bias;
        else
            accel_bias = t2.acc_bias; % backward compatibility
        end
        gyro_bias = t2.gyro_bias;
        if isfield(t2, 'g_body');         g_body = t2.g_body;         else; g_body = zeros(3,1); end
        if isfield(t2, 'omega_ie_body');  omega_ie_body = t2.omega_ie_body; else; omega_ie_body = zeros(3,1); end
    else
        warning('Task 2 results not found, estimating biases from first samples');
        N_static = min(4000, size(acc_body_raw,1));
        accel_bias = mean(acc_body_raw(1:N_static,:),1)';
        gyro_bias = mean(gyro_body_raw(1:N_static,:),1)';
        g_body = -mean(acc_body_raw(1:N_static,:),1)';
        omega_ie_body = mean(gyro_body_raw(1:N_static,:),1)';
    end
    % Load accelerometer scale factor estimated in Task 4. The value may
    % already be present in the ``task4_results`` workspace variable when
    % running the tasks sequentially.  Otherwise load it from the saved
    % MAT-file.  If neither source is available, fall back to a neutral
    % scale factor of 1.0 so processing can continue.
    scale_factor = 1.0;                     % Default when no prior value found
    task4_file = fullfile(results_dir, sprintf('Task4_results_%s.mat', pair_tag));
    if evalin('base','exist(''task4_results'',''var'')')
        t4 = evalin('base','task4_results');
        if isfield(t4,'scale_factors') && isfield(t4.scale_factors, method)
            scale_factor = t4.scale_factors.(method);
        end
    elseif isfile(task4_file)
        d4 = load(task4_file, 'scale_factors');
        if isfield(d4, 'scale_factors') && isfield(d4.scale_factors, method)
            scale_factor = d4.scale_factors.(method);
        end
    end
    % Override erroneous scale factors with neutral scaling for MATLAB parity
    % with the Python implementation.
    scale_factor = 1.0;
    % Biases are provided by Task 2. Do not override them with
    % dataset-specific constants so that both MATLAB and Python remain
    % consistent.
    fprintf('Method %s: Bias computed: [%.7f %.7f %.7f]\n', method, accel_bias);
    fprintf('Method %s: Scale factor: %.4f\n', method, scale_factor);

    % Apply bias correction to IMU data
    gyro_body_raw = gyro_body_raw - gyro_bias';
    acc_body_raw  = (acc_body_raw  - accel_bias') / scale_factor;



%% ========================================================================
% Subtask 5.1-5.5: Configure and Initialize 15-State Filter
% =========================================================================
fprintf('\nSubtask 5.1-5.5: Configuring and Initializing 15-State Kalman Filter.\n');
results4 = fullfile(results_dir, sprintf('Task4_results_%s.mat', pair_tag));
if nargin < 4 || isempty(gnss_pos_ned)
    if evalin('base','exist(''task4_results'',''var'')')
        gnss_pos_ned = evalin('base','task4_results.gnss_pos_ned');
    else
        if ~isfile(results4)
            error('Task_5:MissingResults', ...
                  'Task 4 must run first and save gnss_pos_ned.');
        end
        S = load(results4,'gnss_pos_ned');
        if ~isfield(S,'gnss_pos_ned')
            error('Task_5:BadMATfile', ...
                  '''gnss_pos_ned'' not found in %s', results4);
        end
        gnss_pos_ned = S.gnss_pos_ned;
    end
end
% State vector x: [pos; vel; euler; accel_bias; gyro_bias] (15x1)
init_eul = quat_to_euler(rot_to_quaternion(C_B_N));
x = zeros(15, 1);
x(1:3)  = gnss_pos_ned(1,:)';
x(4:6)  = gnss_vel_ned(1,:)';
x(7:9)  = init_eul;
x(10:12) = accel_bias(:);
x(13:15) = gyro_bias(:);
% --- EKF tuning parameters (aligned with Python defaults) ---
P = eye(15);                         % Larger initial uncertainty
P(7:9,7:9)   = eye(3) * deg2rad(5)^2; % Attitude uncertainty (5 deg)
P(10:15,10:15) = eye(6) * 1e-4;      % Bias uncertainty

% Process noise terms tuned to match the Python implementation
Q = eye(15) * 1e-4;
Q(4:6,4:6) = diag([0.1, 0.1, 0.1]);

% Measurement noise covariance
R = eye(6) * 1;
R(4:6,4:6) = diag([0.25, 0.25, 0.25]);
H = [eye(6), zeros(6,9)];

% --- Attitude Initialization ---
q_b_n = rot_to_quaternion(C_B_N); % Initial attitude quaternion

    % Gravity vector in NED frame from Task 1 initialization if available
    % Prefer the method-specific filename but fall back to a generic one
    % Task 1 results may be saved under two naming schemes. First check the
    % legacy ``Task1_init_*`` file, then fall back to the unified
    % ``*_task1_results`` produced by ``save_task_results``.
    task1_file = fullfile(results_dir, sprintf('Task1_init_%s.mat', tag));
    if ~isfile(task1_file)
        alt_file = fullfile(results_dir, sprintf('Task1_init_%s.mat', pair_tag));
        if isfile(alt_file)
            task1_file = alt_file;
        else
            % Look for the newer naming convention
            alt_file = fullfile(results_dir, sprintf('%s_task1_results.mat', tag));
            if ~isfile(alt_file)
                alt_file = fullfile(results_dir, sprintf('%s_task1_results.mat', pair_tag));
            end
            if isfile(alt_file)
                task1_file = alt_file;
            end
        end
    end

    if isfile(task1_file)
        init_data = load(task1_file);
        if isfield(init_data, 'gravity_ned')
            g_NED = init_data.gravity_ned;
        elseif isfield(init_data, 'g_NED')
            g_NED = init_data.g_NED;
        elseif isfield(init_data, 'results') && isfield(init_data.results, 'g_NED')
            g_NED = init_data.results.g_NED;
        else
            warning('Task_5:MissingField', ...
                'File %s does not contain g_NED. Using default gravity.', task1_file);
            g_NED = [0; 0; constants.GRAVITY];
        end
        fprintf('Loaded gravity from %s\n', task1_file);
    else
        warning('Task_5:MissingTask1', ...
            'Task 1 output not found; using constants.GRAVITY.');
        g_NED = [0; 0; constants.GRAVITY];
    end

    fprintf('Gravity vector applied: [%.8f %.8f %.8f]\n', g_NED);

    % -- Compute Wahba Errors using all Task 3 rotation matrices --
    methods_all = fieldnames(task3_results);
    grav_errors = zeros(1, numel(methods_all));
    omega_errors = zeros(1, numel(methods_all));
    for mi = 1:numel(methods_all)
        Rtmp = task3_results.(methods_all{mi}).R;
        [grav_errors(mi), omega_errors(mi)] = compute_wahba_errors(Rtmp, g_body, omega_ie_body, g_NED, omega_ie_NED);
    end
    grav_err_mean  = mean(grav_errors);
    grav_err_max   = max(grav_errors);
    omega_err_mean = mean(omega_errors);
    omega_err_max  = max(omega_errors);

% Trapezoidal integration state
prev_a_ned = zeros(3,1);
prev_vel = x(4:6);

% --- Pre-allocate Log Arrays ---
num_steps = size(acc_body_raw, 1);
x_log = zeros(15, num_steps);
fprintf('Task 5: x_log initialized with size %dx%d\n', size(x_log));
euler_log = zeros(3, num_steps);
zupt_log = zeros(1, num_steps);
acc_log = zeros(3, num_steps); % Acceleration from propagated IMU data
num_imu_samples = num_steps;
zupt_count = 0;
fprintf('-> 15-State filter initialized.\n');
fprintf('Subtask 5.4: Integrating IMU data for each method.\n');

%% ========================================================================
% Subtask 5.6: Kalman Filter for Sensor Fusion
% =========================================================================
fprintf('\nSubtask 5.6: Running Kalman Filter for sensor fusion for each method.\n');

% Interpolate GNSS measurements to IMU timestamps
gnss_pos_interp = interp1(gnss_time, gnss_pos_ned, imu_time, 'linear', 'extrap');
gnss_vel_interp = interp1(gnss_time, gnss_vel_ned, imu_time, 'linear', 'extrap');

% --- Main Filter Loop ---
fprintf('-> Starting filter loop over %d IMU samples...\n', num_imu_samples);
for i = 1:num_imu_samples
    % --- 1. State Propagation (Prediction) ---
    F = eye(15);
    F(1:3, 4:6) = eye(3) * dt_imu;
    P = F * P * F' + Q * dt_imu;

    % --- 2. Attitude Propagation ---
    corrected_gyro = gyro_body_raw(i,:)' - x(13:15);
    corrected_accel = acc_body_raw(i,:)' - x(10:12);
    current_omega_ie_b = C_B_N' * omega_ie_NED;
    w_b = corrected_gyro - current_omega_ie_b;
    q_b_n = propagate_quaternion(q_b_n, w_b, dt_imu);
    C_B_N = quat_to_rot(q_b_n);
    % The accelerometer measures specific force which already includes
    % gravity.  To obtain inertial acceleration we must subtract the
    % gravity vector expressed in the navigation frame.  This mirrors the
    % Python implementation in ``integration.py`` and ensures both
    % pipelines stay in sync.
    a_ned = C_B_N * corrected_accel - g_NED;
    if i > 1
        vel_new = prev_vel + 0.5 * (a_ned + prev_a_ned) * dt_imu;
        pos_new = x(1:3) + 0.5 * (vel_new + prev_vel) * dt_imu;
    else
        vel_new = x(4:6);
        pos_new = x(1:3);
    end
    x(4:6) = vel_new;
    x(1:3) = pos_new;
    x(7:9) = quat_to_euler(q_b_n);
    acc_log(:,i) = a_ned;
    % --- 3. Measurement Update (Correction) ---
    z = [gnss_pos_interp(i,:)'; gnss_vel_interp(i,:)'];
    y = z - H * x;
    S = H * P * H' + R;
    K = (P * H') / S;
    x = x + K * y;
    P = (eye(15) - K * H) * P;

    % update integrator history after correction
    prev_vel = x(4:6);
    prev_a_ned = a_ned;
    % --- 4. Zero-Velocity Update (ZUPT) ---
    win_size = 80;

    if i >= static_start && i <= static_end
        zupt_count = zupt_count + 1;
        zupt_log(i) = 1;
        H_z = [zeros(3,3), eye(3), zeros(3,9)];
        R_z = eye(3) * 1e-6;
        y_z = -H_z * x;
        S_z = H_z * P * H_z' + R_z;
        K_z = (P * H_z') / S_z;
        x = x + K_z * y_z;
        P = (eye(15) - K_z * H_z) * P;
        x(4:6) = 0;
    elseif i > win_size
        acc_win = acc_body_raw(i-win_size+1:i, :);
        gyro_win = gyro_body_raw(i-win_size+1:i, :);
        if is_static(acc_win, gyro_win)
            zupt_count = zupt_count + 1;
            zupt_log(i) = 1;
            H_z = [zeros(3,3), eye(3), zeros(3,9)];
            R_z = eye(3) * 1e-6;
            y_z = -H_z * x;
            S_z = H_z * P * H_z' + R_z;
            K_z = (P * H_z') / S_z;
            x = x + K_z * y_z;
            P = (eye(15) - K_z * H_z) * P;
            x(4:6) = 0;
        end
    end

    % --- Log State and Attitude ---
    x_log(:, i) = x;
    euler_log(:, i) = quat_to_euler(q_b_n);
    if mod(i, 100000) == 0
        fprintf('Task 5: Stored state at sample %d/%d\n', i, num_imu_samples);
    end
end
fprintf('Task 5: Completed state logging for %d samples\n', num_imu_samples);
fprintf('Method %s: IMU data integrated.\n', method);
fprintf('Method %s: Kalman Filter completed. ZUPTcnt=%d\n', method, zupt_count);

%% -----------------------------------------------------------------------
% Compute fused trajectories in NED, ECEF and Body frames
% ------------------------------------------------------------------------
IDX_POS = 1:3; IDX_VEL = 4:6; % Acceleration not part of state; use log
time = imu_time;
pos_fused_ned = x_log(IDX_POS , :)';
vel_fused_ned = x_log(IDX_VEL , :)';
acc_fused_ned = acc_log';

lat0_rad = deg2rad(lat_deg); lon0_rad = deg2rad(lon_deg);
[pos_fused_ecef, vel_fused_ecef] = ned2ecef_series(pos_fused_ned, vel_fused_ned, lat0_rad, lon0_rad, ref_r0);
acc_fused_ecef = ned2ecef_vector(acc_fused_ned, lat0_rad, lon0_rad);

N = length(time);
pos_fused_body = zeros(N,3);
vel_fused_body = zeros(N,3);
acc_fused_body = zeros(N,3);
for k = 1:N
    C_BN = euler_to_rot(euler_log(:,k));
    pos_fused_body(k,:) = (C_BN' * pos_fused_ned(k,:)')';
    vel_fused_body(k,:) = (C_BN' * vel_fused_ned(k,:)')';
    acc_fused_body(k,:) = (C_BN' * acc_fused_ned(k,:)')';
end

plot_xyz_timeseries(time, pos_fused_ned, vel_fused_ned, acc_fused_ned,
    sprintf('%s Task 5 \x2013 Fused (NED)', tag),
    fullfile(results_dir, sprintf('%s_task5_fused_NED', tag)), {'North','East','Down'});
plot_xyz_timeseries(time, pos_fused_ecef, vel_fused_ecef, acc_fused_ecef,
    sprintf('%s Task 5 \x2013 Fused (ECEF)', tag),
    fullfile(results_dir, sprintf('%s_task5_fused_ECEF', tag)), {'X','Y','Z'});
plot_xyz_timeseries(time, pos_fused_body, vel_fused_body, acc_fused_body,
    sprintf('%s Task 5 \x2013 Fused (Body)', tag),
    fullfile(results_dir, sprintf('%s_task5_fused_Body', tag)), {'X','Y','Z'});

save(fullfile(results_dir, sprintf('Task5_%s.mat', tag)), 'time', ...
    'pos_fused_ned','vel_fused_ned','acc_fused_ned', ...
    'pos_fused_ecef','vel_fused_ecef','acc_fused_ecef', ...
    'pos_fused_body','vel_fused_body','acc_fused_body');
fprintf('Task 5 fused plots saved to %s\n', results_dir);

%% ========================================================================
% Subtask 5.7: Handle Event at 5000s
% =========================================================================
fprintf('\nSubtask 5.7: No event handling needed as time < 5000s.\n');

%% ========================================================================
% Subtask 5.8: Plotting Results
% =========================================================================
fprintf('\nSubtask 5.8.2: Plotting results for %s.\n', method);

% Ensure array sizes match for plotting
if numel(imu_time) ~= size(x_log,2)
    N = min(numel(imu_time), size(x_log,2));
    imu_time = imu_time(1:N);
    x_log = x_log(:,1:N);
    euler_log = euler_log(:,1:N);
    zupt_log = zupt_log(1:N);
end
if numel(gnss_time) ~= size(gnss_pos_ned,1)
    N = min(numel(gnss_time), size(gnss_pos_ned,1));
    gnss_time = gnss_time(1:N);
    gnss_pos_ned = gnss_pos_ned(1:N,:);
    gnss_vel_ned = gnss_vel_ned(1:N,:);
    gnss_accel_ned = gnss_accel_ned(1:N,:);
end

% Extract velocity states and derive acceleration from them
vel_log = x_log(4:6, :);
if numel(imu_time) > 1
    dt_vec = diff(imu_time);
    accel_from_vel = [zeros(3,1), diff(vel_log,1,2) ./ dt_vec'];
else
    accel_from_vel = zeros(3, numel(imu_time));
end


% --- Combined Position, Velocity and Acceleration ---
fig = figure('Name', 'KF Results: P/V/A', 'Position', [100 100 1200 900]);
labels = {'North', 'East', 'Down'};
all_file = fullfile(results_dir, sprintf('%s_Task5_AllResults.pdf', tag));
if exist(all_file, 'file'); delete(all_file); end
for i = 1:3
    % Position
    subplot(3,3,i); hold on;
    plot(gnss_time, gnss_pos_ned(:,i), 'k:', 'LineWidth', 1, 'DisplayName', 'GNSS (Raw)');
    plot(imu_time, x_log(i,:), 'b-', 'LineWidth', 1.5, 'DisplayName', 'Fused (KF)');
    hold off; grid on; legend; ylabel('[m]'); title(['Position ' labels{i}]);
    fprintf('Subtask 5.8.2: Plotted %s position %s: First = %.4f, Last = %.4f\n', ...
        method, labels{i}, x_log(i,1), x_log(i,end));

    % Velocity
    subplot(3,3,i+3); hold on;
    plot(gnss_time, gnss_vel_ned(:,i), 'k:', 'LineWidth', 1, 'DisplayName', 'GNSS (Raw)');
    plot(imu_time, x_log(i+3,:), 'b-', 'LineWidth', 1.5, 'DisplayName', 'Fused (KF)');
    zupt_indices = find(zupt_log);
    if ~isempty(zupt_indices)
        plot(imu_time(zupt_indices), x_log(i+3,zupt_indices), 'ro', 'MarkerSize', 3, 'DisplayName', 'ZUPT');
    end
    hold off; grid on; legend; ylabel('[m/s]'); title(['Velocity ' labels{i}]);
    fprintf('Subtask 5.8.2: Plotted %s velocity %s: First = %.4f, Last = %.4f\n', ...
        method, labels{i}, x_log(i+3,1), x_log(i+3,end));

    % Acceleration
    subplot(3,3,i+6); hold on;
    plot(gnss_time, gnss_accel_ned(:,i), 'k:', 'LineWidth', 1, 'DisplayName', 'GNSS (Derived)');
    plot(imu_time, acc_log(i,:), 'b-', 'LineWidth', 1.5, 'DisplayName', 'Fused (KF)');
    hold off; grid on; legend; ylabel('[m/s^2]'); title(['Acceleration ' labels{i}]);
    fprintf('Subtask 5.8.2: Plotted %s acceleration %s: First = %.4f, Last = %.4f\n', ...
        method, labels{i}, acc_log(i,1), acc_log(i,end));
end
xlabel('Time (s)');
sgtitle('Kalman Filter Results vs. GNSS');
% out_pdf = fullfile(results_dir, sprintf('%s_task5_results_%s.pdf', tag, method));
% set(fig,'PaperPositionMode','auto');
% print(fig, out_pdf, '-dpdf', '-bestfit');
% fprintf('Subtask 5.8.2: %s plot saved as ''%s''\n', method, out_pdf);
% exportgraphics(fig, all_file, 'Append', true);

% --- Plot 4: Attitude (Euler Angles) ---
figure('Name', 'KF Results: Attitude', 'Position', [200 200 1200 600]);
euler_labels = {'Roll', 'Pitch', 'Yaw'};
for i = 1:3
    subplot(3, 1, i);
    plot(imu_time, rad2deg(euler_log(i,:)), 'b-');
    grid on; ylabel('[deg]'); title([euler_labels{i} ' Angle']);
end
xlabel('Time (s)'); sgtitle('Attitude Estimate Over Time');
% att_file = fullfile(results_dir, sprintf('%s_Task5_Attitude.pdf', tag));
% set(gcf,'PaperPositionMode','auto');
% print(gcf, att_file, '-dpdf', '-bestfit');
% fprintf('Saved plot: %s\n', att_file);
plot_task5_mixed_frame(imu_time, x_log(1:3,:), x_log(4:6,:), ...
    acc_log, euler_log, C_ECEF_to_NED, ref_r0, g_NED, tag, method, results_dir, all_file);
fprintf('Fused mixed frames plot saved\n');

fprintf('Plotting all data in NED frame.\n');
<<<<<<< HEAD
plot_task5_ned_frame(imu_time, x_log(1:3,:), x_log(4:6,:), acc_log, ...
    gnss_time, gnss_pos_ned, gnss_vel_ned, gnss_accel_ned, method, tag, results_dir);

fprintf('Plotting all data in ECEF frame.\n');
plot_task5_ecef_frame(imu_time, x_log(1:3,:), x_log(4:6,:), acc_log, ...
    gnss_time, gnss_pos_ecef, gnss_vel_ecef, gnss_accel_ecef, C_ECEF_to_NED, ref_r0, method, tag, results_dir);

fprintf('Plotting all data in body frame.\n');
plot_task5_body_frame(imu_time, x_log(1:3,:), x_log(4:6,:), acc_log, euler_log, ...
    gnss_time, gnss_pos_ned, gnss_vel_ned, gnss_accel_ned, method, g_NED, tag, results_dir);
=======
plot_task5_ned_frame(imu_time, x_log(1:3,:), x_log(4:6,:), acc_log, zupt_log, ...
    gnss_time, gnss_pos_ned, gnss_vel_ned, gnss_accel_ned, tag, method, results_dir);

fprintf('Plotting all data in ECEF frame.\n');
plot_task5_ecef_frame(imu_time, x_log(1:3,:), x_log(4:6,:), acc_log, zupt_log, ...
    gnss_time, gnss_pos_ecef, gnss_vel_ecef, gnss_accel_ecef, C_ECEF_to_NED, ref_r0, tag, method, results_dir);

fprintf('Plotting all data in body frame.\n');
plot_task5_body_frame(imu_time, x_log(1:3,:), x_log(4:6,:), acc_log, euler_log, zupt_log, ...
    gnss_time, gnss_pos_ned, gnss_vel_ned, gnss_accel_ned, tag, method, g_NED, results_dir);
>>>>>>> c24fd5ee

state_file = fullfile(fileparts(imu_path), sprintf('STATE_%s.txt', imu_name));
if exist(state_file, 'file')
    fprintf('Plotting fused ECEF trajectory with truth overlay.\n');
    plot_task5_ecef_truth(imu_time, x_log(1:3,:), x_log(4:6,:), acc_log, ...
        state_file, C_ECEF_to_NED, ref_r0, tag, method, results_dir);
end

%% --- End-of-run summary statistics --------------------------------------
% Interpolate filter estimates to GNSS timestamps for residual analysis
% The transpose on x_log ensures interp1 operates over rows (time). The
% result should be Nx3 matching the GNSS matrices, so avoid an extra
% transpose which previously produced a 3xN array and caused dimension
% mismatches when subtracting from gnss_pos_ned.
pos_interp = interp1(imu_time, x_log(1:3,:)', gnss_time, 'linear', 'extrap');
vel_interp = interp1(imu_time, x_log(4:6,:)', gnss_time, 'linear', 'extrap');
res_pos = pos_interp - gnss_pos_ned;
res_vel = vel_interp - gnss_vel_ned;
rmse_pos = sqrt(mean(sum(res_pos.^2,2)));
rmse_vel = sqrt(mean(sum(res_vel.^2,2)));
% Both vectors are 3x1 column vectors so avoid an extra transpose which
% previously produced a 3x3 matrix due to implicit broadcasting.
final_pos_err = norm(x_log(1:3,end) - gnss_pos_ned(end,:)');
final_vel_err = norm(vel_log(:,end) - gnss_vel_ned(end,:)');
final_vel = norm(vel_log(:,end));
final_acc_err = norm(accel_from_vel(:,end) - gnss_accel_ned(end,:)');
rms_resid_pos = sqrt(mean(res_pos.^2,'all'));
rms_resid_vel = sqrt(mean(res_vel.^2,'all'));
max_resid_pos = max(vecnorm(res_pos,2,2));
min_resid_pos = min(vecnorm(res_pos,2,2));
max_resid_vel = max(vecnorm(res_vel,2,2));
min_resid_vel = min(vecnorm(res_vel,2,2));

% Print a concise summary matching the Python pipeline
fprintf('Position: North=%.4f, East=%.4f, Down=%.4f\n', ...
        x_log(1,end), x_log(2,end), x_log(3,end));
fprintf('RMSE_pos: %.4f\n', rmse_pos);

% --- Plot: Position Residuals ---
figure('Name', 'KF Results: Position Residuals', 'Position', [150 150 1200 600]);
err_labels = {'N', 'E', 'D'};
for i = 1:3
    subplot(3,1,i);
    plot(gnss_time, res_pos(:,i), 'b-');
    grid on; ylabel('[m]'); title(['Residual ' err_labels{i}]);
end
xlabel('Time (s)'); sgtitle('Position Residuals (KF - GNSS)');
% err_file = fullfile(results_dir, sprintf('%s_Task5_ErrorAnalysis.pdf', tag));
% set(gcf,'PaperPositionMode','auto');
% print(gcf, err_file, '-dpdf', '-bestfit');
% fprintf('Saved plot: %s\n', err_file);
% exportgraphics(gcf, all_file, 'Append', true);
summary_line = sprintf(['[SUMMARY] method=%s imu=%s gnss=%s rmse_pos=%8.2fm ' ...
    'final_pos=%8.2fm rms_vel=%8.2fm/s final_vel=%8.2fm/s ' ...
    'rms_resid_pos=%8.2fm max_resid_pos=%8.2fm ' ...
    'rms_resid_vel=%8.2fm max_resid_vel=%8.2fm accel_bias=%.4f gyro_bias=%.4f ' ...
    'grav_err_mean=%.4f grav_err_max=%.4f omega_err_mean=%.4f omega_err_max=%.4f ' ...
    'ZUPT_count=%d'], method, imu_name, [gnss_name '.csv'], rmse_pos, ...
    final_pos_err, rmse_vel, final_vel, rms_resid_pos, max_resid_pos, ...
    rms_resid_vel, max_resid_vel, norm(accel_bias), norm(gyro_bias), grav_err_mean, grav_err_max, ...
    omega_err_mean, omega_err_max, zupt_count);
fprintf('%s\n', summary_line);
fid = fopen(fullfile(results_dir, [tag '_summary.txt']), 'w');
fprintf(fid, '%s\n', summary_line);
fclose(fid);

% Store summary metrics and biases for later analysis
results = struct('method', method, 'rmse_pos', rmse_pos, 'rmse_vel', rmse_vel, ...
    'final_pos_error', final_pos_err, 'final_vel_error', final_vel_err, ...
    'final_vel', final_vel, 'final_acc_error', final_acc_err, 'accel_bias', accel_bias, 'gyro_bias', gyro_bias, ...
    'grav_err_mean', grav_err_mean, 'grav_err_max', grav_err_max, ...
    'omega_err_mean', omega_err_mean, 'omega_err_max', omega_err_max);
perf_file = fullfile(results_dir, 'IMU_GNSS_bias_and_performance.mat');
% Result Logging -- store the metrics struct under the variable name
% ``results`` to stay in sync with the Python pipeline.
if isfile(perf_file)
    save(perf_file, '-append', 'results');
else
    save(perf_file, 'results');
end

summary_file = fullfile(results_dir, 'IMU_GNSS_summary.txt');
fid_sum = fopen(summary_file, 'a');
fprintf(fid_sum, '%s\n', summary_line);
fclose(fid_sum);

% Persist core results for unit tests and further analysis
% Persist IMU and GNSS time vectors for Tasks 6 and 7
time      = imu_time; %#ok<NASGU>  used by Task_6
gnss_time = gnss_time; %#ok<NASGU>

% Convenience fields matching the Python pipeline
pos_ned = x_log(1:3,:)';
vel_ned = x_log(4:6,:)';
ref_lat = deg2rad(lat_deg); %#ok<NASGU>
ref_lon = deg2rad(lon_deg); %#ok<NASGU>

% Save using the same naming convention as the Python pipeline
% <IMU>_<GNSS>_<METHOD>_task5_results.mat
results_file = fullfile(results_dir, sprintf('%s_task5_results.mat', tag));
save(results_file, 'gnss_pos_ned', 'gnss_vel_ned', 'gnss_accel_ned', ...
    'gnss_pos_ecef', 'gnss_vel_ecef', 'gnss_accel_ecef', ...
    'x_log', 'vel_log', 'accel_from_vel', 'euler_log', 'zupt_log', ...
    'time', 'gnss_time', 'pos_ned', 'vel_ned', 'ref_lat', 'ref_lon', 'ref_r0');
% Provide compatibility with the Python pipeline and downstream tasks
% by storing the fused position under the generic ``pos`` field as well.
pos = pos_ned; %#ok<NASGU>
save(results_file, 'x_log', 'pos', '-append');
fprintf('State history (x_log) saved to %s\n', results_file);
if isfile(results_file)
    fprintf('Results saved to %s\n', results_file);
else
    warning('Missing %s', results_file);
end
try
    check = load(results_file, 'x_log');
    fprintf('Task 5: Verified x_log saved, size: %dx%d\n', size(check.x_log));
catch
    warning('Task 5: Failed to verify x_log save in %s', results_file);
end

    method_struct = struct('gnss_pos_ned', gnss_pos_ned, 'gnss_vel_ned', gnss_vel_ned, ...
        'gnss_accel_ned', gnss_accel_ned, 'gnss_pos_ecef', gnss_pos_ecef, ...
        'gnss_vel_ecef', gnss_vel_ecef, 'gnss_accel_ecef', gnss_accel_ecef, ...
        'x_log', x_log, 'vel_log', vel_log, 'accel_from_vel', accel_from_vel, ...
        'euler_log', euler_log, 'zupt_log', zupt_log, 'time', time, ...
        'gnss_time', gnss_time, 'pos_ned', pos_ned, 'vel_ned', vel_ned, ...
        'ref_lat', ref_lat, 'ref_lon', ref_lon, 'ref_r0', ref_r0);
    % ``method`` already stores the algorithm name (e.g. 'TRIAD'). Use it
    % directly when saving so filenames match the Python pipeline.
    save_task_results(method_struct, imu_name, gnss_name, method, 5);

% Return results structure and store in base workspace
result = results;
assignin('base', 'task5_results', result);

end % End of main function

%% ========================================================================
%  LOCAL HELPER FUNCTIONS
% =========================================================================
    function q_new = propagate_quaternion(q_old, w, dt)
        %PROPAGATE_QUATERNION Propagate quaternion using angular rate.
        %   Q_NEW = PROPAGATE_QUATERNION(Q_OLD, W, DT) integrates the rate
        %   vector W over DT and multiplies the result with Q_OLD.  The output
        %   quaternion is normalised to keep its unit length, matching the
        %   Python implementation.
        w_norm = norm(w);
        if w_norm > 1e-9
            axis = w / w_norm;
            angle = w_norm * dt;
            dq = [cos(angle/2); axis * sin(angle/2)];
        else
            dq = [1; 0; 0; 0];
        end
        q_new = quat_multiply(q_old, dq);
        % normalise to unit quaternion for numerical stability
        q_new = q_new / norm(q_new);
    end

    function q_out = quat_multiply(q1, q2)
        %QUAT_MULTIPLY Hamilton product of two quaternions.
        %   Q_OUT = QUAT_MULTIPLY(Q1, Q2) multiplies Q1 by Q2 using the
        %   [w x y z] convention.
        w1 = q1(1); x1 = q1(2); y1 = q1(3); z1 = q1(4);
        w2 = q2(1); x2 = q2(2); y2 = q2(3); z2 = q2(4);
        q_out = [w1*w2 - x1*x2 - y1*y2 - z1*z2;
                 w1*x2 + x1*w2 + y1*z2 - z1*y2;
                 w1*y2 - x1*z2 + y1*w2 + z1*x2;
                 w1*z2 + x1*y2 - y1*x2 + z1*w2];
    end

    function euler = quat_to_euler(q)
        %QUAT_TO_EULER Convert quaternion to XYZ Euler angles.
        %   EULER = QUAT_TO_EULER(Q) returns [roll; pitch; yaw] in radians for
        %   the quaternion Q = [w x y z].
        w = q(1); x = q(2); y = q(3); z = q(4);
        sinr_cosp = 2 * (w * x + y * z);
        cosr_cosp = 1 - 2 * (x * x + y * y);
        roll = atan2(sinr_cosp, cosr_cosp);

        sinp = 2 * (w * y - z * x);
        if abs(sinp) >= 1
            pitch = sign(sinp) * (pi/2);
        else
            pitch = asin(sinp);
        end

        siny_cosp = 2 * (w * z + x * y);
        cosy_cosp = 1 - 2 * (y * y + z * z);
        yaw = atan2(siny_cosp, cosy_cosp);
        euler = [roll; pitch; yaw];
    end

    function R = quat_to_rot(q)
        %QUAT_TO_ROT Convert quaternion to rotation matrix.
        %   R = QUAT_TO_ROT(Q) converts Q = [w x y z] into a 3×3 rotation matrix.
        qw = q(1); qx = q(2); qy = q(3); qz = q(4);
        R = [1 - 2 * (qy^2 + qz^2), 2 * (qx*qy - qw*qz), 2 * (qx*qz + qw*qy);
             2 * (qx*qy + qw*qz), 1 - 2 * (qx^2 + qz^2), 2 * (qy*qz - qw*qx);
             2 * (qx*qz - qw*qy), 2 * (qy*qz + qw*qx), 1 - 2 * (qx^2 + qy^2)];
    end

    function q = rot_to_quaternion(R)
        %ROT_TO_QUATERNION Convert rotation matrix to quaternion.
        %   Q = ROT_TO_QUATERNION(R) converts R to a [w x y z] quaternion and
        %   normalises the result with positive scalar part.
        tr = trace(R);
        if tr > 0
            S = sqrt(tr + 1.0) * 2;
            qw = 0.25 * S;
            qx = (R(3,2) - R(2,3)) / S;
            qy = (R(1,3) - R(3,1)) / S;
            qz = (R(2,1) - R(1,2)) / S;
        elseif (R(1,1) > R(2,2)) && (R(1,1) > R(3,3))
            S = sqrt(1.0 + R(1,1) - R(2,2) - R(3,3)) * 2;
            qw = (R(3,2) - R(2,3)) / S;
            qx = 0.25 * S;
            qy = (R(1,2) + R(2,1)) / S;
            qz = (R(1,3) + R(3,1)) / S;
        elseif R(2,2) > R(3,3)
            S = sqrt(1.0 + R(2,2) - R(1,1) - R(3,3)) * 2;
            qw = (R(1,3) - R(3,1)) / S;
            qx = (R(1,2) + R(2,1)) / S;
            qy = 0.25 * S;
            qz = (R(2,3) + R(3,2)) / S;
        else
            S = sqrt(1.0 + R(3,3) - R(1,1) - R(2,2)) * 2;
            qw = (R(2,1) - R(1,2)) / S;
            qx = (R(1,3) + R(3,1)) / S;
            qy = (R(2,3) + R(3,2)) / S;
            qz = 0.25 * S;
        end
        q = [qw; qx; qy; qz];
        if q(1) < 0, q = -q; end
        q = q / norm(q);
    end

    function is_stat = is_static(acc, gyro)
        %IS_STATIC True if IMU window variance is below thresholds.
        %   IS_STATIC = IS_STATIC(ACC, GYRO) returns true when the maximum
        %   variance of the accelerometer and gyroscope windows are below the
        %   hard-coded thresholds (0.01 and 1e-6).  Mirrors ``utils.is_static``.
        acc_thresh = 0.01; gyro_thresh = 1e-6;
        is_stat = all(var(acc,0,1) < acc_thresh) && ...
                   all(var(gyro,0,1) < gyro_thresh);
    end

    function deg = angle_between(v1, v2)
        %ANGLE_BETWEEN Angle between two 3-D vectors in degrees.
        %   DEG = ANGLE_BETWEEN(V1, V2) mirrors ``init_vectors.angle_between``.
        cos_theta = max(min(dot(v1, v2) / (norm(v1) * norm(v2)), 1.0), -1.0);
        deg = acosd(cos_theta);
    end

    function [grav_err, earth_err] = compute_wahba_errors(C_bn, g_b, omega_b, g_ref, omega_ref)
        %COMPUTE_WAHBA_ERRORS Angular errors for gravity and Earth rate.
        %   [EG, EO] = COMPUTE_WAHBA_ERRORS(C_BN, G_B, OMEGA_B, G_REF, OMEGA_REF)
        %   returns the angle between measured and reference gravity vectors and
        %   between Earth rotation vectors, matching the Python helper of the
        %   same name.
        g_pred = C_bn * g_b;
        omega_pred = C_bn * omega_b;
        grav_err = angle_between(g_pred, g_ref);
        earth_err = angle_between(omega_pred, omega_ref);
    end

    function R = euler_to_rot(eul)
        %EULER_TO_ROT Convert XYZ Euler angles to Body->NED DCM.
        %   R = EULER_TO_ROT(EUL) mirrors ``utils.euler_to_rot``. EUL is a
        %   three-element vector ``[roll pitch yaw]`` in radians.
        cr = cos(eul(1)); sr = sin(eul(1));
        cp = cos(eul(2)); sp = sin(eul(2));
        cy = cos(eul(3)); sy = sin(eul(3));
        R = [cy*cp, cy*sp*sr - sy*cr, cy*sp*cr + sy*sr;
             sy*cp, sy*sp*sr + cy*cr, sy*sp*cr - cy*sr;
             -sp,   cp*sr,            cp*cr];
    end

    function plot_task5_mixed_frame(t, pos_ned, vel_ned, acc_ned, eul_log, C_E_N, r0, g_N, tag, method, results_dir, all_file)
        %PLOT_TASK5_MIXED_FRAME Plot ECEF position/velocity and body accel.
        %   Saves a multi-panel figure using the given METHOD and TAG.
        pos_ecef = (C_E_N' * pos_ned) + r0;
        vel_ecef = C_E_N' * vel_ned;
        N = size(acc_ned,2);
        acc_body = zeros(3,N);
        for k = 1:N
            C_B_N = euler_to_rot(eul_log(:,k));
            acc_body(:,k) = C_B_N' * (acc_ned(:,k) - g_N);
        end
        fig = figure('Name','Task5 Mixed Frame','Position',[100 100 1200 900]);
        dims_e = {'X','Y','Z'}; dims_b = {'X','Y','Z'};
        for i = 1:3
            subplot(3,3,i);   plot(t, pos_ecef(i,:), 'b-'); grid on;
            title(['Pos ' dims_e{i} ' ECEF']); ylabel('m');
            subplot(3,3,i+3); plot(t, vel_ecef(i,:), 'b-'); grid on;
            title(['Vel ' dims_e{i} ' ECEF']); ylabel('m/s');
            subplot(3,3,i+6); plot(t, acc_body(i,:), 'b-'); grid on;
            title(['Acc ' dims_b{i} ' Body']); ylabel('m/s^2');
        end
        sgtitle([method ' Mixed Frame Data']);
        % fname = fullfile(results_dir, sprintf('%s_Task5_MixedFrame.pdf', tag));
        % set(fig,'PaperPositionMode','auto');
        % print(fig, fname, '-dpdf', '-bestfit');
        % exportgraphics(fig, all_file, 'Append', true);
        % fprintf('Saved plot: %s\n', fname);
        % close(fig);
    end

<<<<<<< HEAD
    function plot_task5_ned_frame(t, pos_ned, vel_ned, acc_ned, t_gnss, pos_gnss, vel_gnss, acc_gnss, method, tag, results_dir)
        %PLOT_TASK5_NED_FRAME Plot fused vs GNSS data in the NED frame.
        %   Saves a PDF using the Python naming convention.
=======
    function plot_task5_ned_frame(t, pos_ned, vel_ned, acc_ned, zupt, t_gnss, pos_gnss, vel_gnss, acc_gnss, tag, method, results_dir)
        %PLOT_TASK5_NED_FRAME Plot fused vs GNSS data in the NED frame.
        if nargin < 12 || isempty(results_dir)
            results_dir = get_results_dir();
        end
        if ~exist(results_dir,'dir'); mkdir(results_dir); end
>>>>>>> c24fd5ee
        labels = {'North','East','Down'};
        fig = figure('Visible','off','Name','Task5 NED Frame', ...
            'Position',[100 100 1200 900]);
        fused_label = sprintf('Fused (GNSS+IMU, %s)', method);
        for k = 1:3
            % Position
            subplot(3,3,k); hold on;
<<<<<<< HEAD
            plot(t_gnss, pos_gnss(:,k),'k:','DisplayName','Measured GNSS');
            plot(t, pos_ned(k,:), 'b-','DisplayName',fused_label);
            grid on; ylabel('[m]'); title(['Position ' labels{k}]); legend('Location','best');
=======
            plot(t_gnss, pos_gnss(:,k),'k--','LineWidth',1.5,'DisplayName','GNSS (Raw)');
            plot(t, pos_ned(k,:), 'b-','LineWidth',2,'DisplayName','Fused (KF)');
            ylabel([labels{k} ' [m]']); grid on; legend('Location','best'); set(gca,'FontSize',14);
            title(['Position ' labels{k}]); hold off;
>>>>>>> c24fd5ee

            % Velocity
            subplot(3,3,3+k); hold on;
<<<<<<< HEAD
            plot(t_gnss, vel_gnss(:,k),'k:','DisplayName','Measured GNSS');
            plot(t, vel_ned(k,:), 'b-','DisplayName',fused_label);
            grid on; ylabel('[m/s]'); title(['Velocity ' labels{k}]); legend('Location','best');
=======
            plot(t_gnss, vel_gnss(:,k),'k--','LineWidth',1.5,'DisplayName','GNSS (Raw)');
            plot(t, vel_ned(k,:), 'b-','LineWidth',2,'DisplayName','Fused (KF)');
            zupt_idx = find(zupt); plot(t(zupt_idx), vel_ned(k,zupt_idx),'ro','MarkerSize',4,'DisplayName','ZUPT');
            ylabel([labels{k} ' [m/s]']); grid on; legend('Location','best'); set(gca,'FontSize',14);
            title(['Velocity ' labels{k}]); hold off;
>>>>>>> c24fd5ee

            % Acceleration
            subplot(3,3,6+k); hold on;
<<<<<<< HEAD
            plot(t_gnss, acc_gnss(:,k),'k:','DisplayName','Derived GNSS');
            plot(t, acc_ned(k,:), 'b-','DisplayName',fused_label);
            grid on; ylabel('[m/s^2]'); title(['Acceleration ' labels{k}]); legend('Location','best');
        end
        xlabel('Time (s)');
        sgtitle(sprintf('Task 5 \x2013 %s \x2013 NED Frame (Fused vs. Measured GNSS)', method));
        out_pdf = fullfile(results_dir, sprintf('%s_task5_all_ned.pdf', tag));
        set(fig,'PaperPositionMode','auto');
        print(fig, out_pdf, '-dpdf', '-bestfit');
        close(fig);
        fprintf('Saved plot: %s\n', out_pdf);
    end

    function plot_task5_ecef_frame(t, pos_ned, vel_ned, acc_ned, t_gnss, pos_ecef, vel_ecef, acc_ecef, C_E_N, r0, method, tag, results_dir)
=======
            plot(t_gnss, acc_gnss(:,k),'k--','LineWidth',1.5,'DisplayName','GNSS (Raw)');
            plot(t, acc_ned(k,:), 'b-','LineWidth',2,'DisplayName','Fused (KF)');
            ylabel([labels{k} ' [m/s^2]']); grid on; legend('Location','best'); set(gca,'FontSize',14);
            title(['Acceleration ' labels{k}]); hold off;
        end
        xlabel('Time [s]');
        sgtitle([method ' - All data in NED frame']);
        set(gcf,'PaperPositionMode','auto');
        print(gcf, fullfile(results_dir, sprintf('%s_Task5_NED.pdf', tag)), '-dpdf', '-bestfit');
    end

    function plot_task5_ecef_frame(t, pos_ned, vel_ned, acc_ned, zupt, t_gnss, pos_ecef, vel_ecef, acc_ecef, C_E_N, r0, tag, method, results_dir)
>>>>>>> c24fd5ee
        %PLOT_TASK5_ECEF_FRAME Plot fused vs GNSS data in the ECEF frame.
        if nargin < 14 || isempty(results_dir)
            results_dir = get_results_dir();
        end
        if ~exist(results_dir,'dir'); mkdir(results_dir); end
        labels = {'X','Y','Z'};
        pos_fused = (C_E_N' * pos_ned) + r0;
        vel_fused = C_E_N' * vel_ned;
        acc_fused = C_E_N' * acc_ned;
        fig = figure('Visible','off','Name','Task5 ECEF Frame', ...
            'Position',[100 100 1200 900]);
        fused_label = sprintf('Fused (GNSS+IMU, %s)', method);
        for k = 1:3
            % Position
            subplot(3,3,k); hold on;
<<<<<<< HEAD
            plot(t_gnss, pos_ecef(:,k),'k:','DisplayName','Measured GNSS');
            plot(t, pos_fused(k,:),'b-','DisplayName',fused_label);
            grid on; ylabel('[m]'); title(['Position ' labels{k}]); legend('Location','best');
=======
            plot(t_gnss, pos_ecef(:,k),'k--','LineWidth',1.5,'DisplayName','GNSS (Raw)');
            plot(t, pos_fused(k,:),'b-','LineWidth',2,'DisplayName','Fused (KF)');
            ylabel([labels{k} ' [m]']); grid on; legend('Location','best'); set(gca,'FontSize',14);
            title(['Position ' labels{k}]); hold off;
>>>>>>> c24fd5ee

            % Velocity
            subplot(3,3,3+k); hold on;
<<<<<<< HEAD
            plot(t_gnss, vel_ecef(:,k),'k:','DisplayName','Measured GNSS');
            plot(t, vel_fused(k,:),'b-','DisplayName',fused_label);
            grid on; ylabel('[m/s]'); title(['Velocity ' labels{k}]); legend('Location','best');
=======
            plot(t_gnss, vel_ecef(:,k),'k--','LineWidth',1.5,'DisplayName','GNSS (Raw)');
            plot(t, vel_fused(k,:),'b-','LineWidth',2,'DisplayName','Fused (KF)');
            zupt_idx = find(zupt); plot(t(zupt_idx), vel_fused(k,zupt_idx),'ro','MarkerSize',4,'DisplayName','ZUPT');
            ylabel([labels{k} ' [m/s]']); grid on; legend('Location','best'); set(gca,'FontSize',14);
            title(['Velocity ' labels{k}]); hold off;
>>>>>>> c24fd5ee

            % Acceleration
            subplot(3,3,6+k); hold on;
<<<<<<< HEAD
            plot(t_gnss, acc_ecef(:,k),'k:','DisplayName','Derived GNSS');
            plot(t, acc_fused(k,:),'b-','DisplayName',fused_label);
            grid on; ylabel('[m/s^2]'); title(['Acceleration ' labels{k}]); legend('Location','best');
        end
        xlabel('Time (s)');
        sgtitle(sprintf('Task 5 \x2013 %s \x2013 ECEF Frame (Fused vs. Measured GNSS)', method));
        out_pdf = fullfile(results_dir, sprintf('%s_task5_all_ecef.pdf', tag));
        set(fig,'PaperPositionMode','auto');
        print(fig, out_pdf, '-dpdf', '-bestfit');
        close(fig);
        fprintf('Saved plot: %s\n', out_pdf);
=======
            plot(t_gnss, acc_ecef(:,k),'k--','LineWidth',1.5,'DisplayName','GNSS (Raw)');
            plot(t, acc_fused(k,:),'b-','LineWidth',2,'DisplayName','Fused (KF)');
            ylabel([labels{k} ' [m/s^2]']); grid on; legend('Location','best'); set(gca,'FontSize',14);
            title(['Acceleration ' labels{k}]); hold off;
        end
        xlabel('Time [s]');
        sgtitle([method ' - All data in ECEF frame']);
        set(gcf,'PaperPositionMode','auto');
        print(gcf, fullfile(results_dir, sprintf('%s_Task5_ECEF.pdf', tag)), '-dpdf', '-bestfit');
>>>>>>> c24fd5ee
    end

    function plot_task5_body_frame(t, pos_ned, vel_ned, acc_ned, eul_log, t_gnss, pos_gnss_ned, vel_gnss_ned, acc_gnss_ned, method, g_N, tag, results_dir)
        %PLOT_TASK5_BODY_FRAME Plot fused results in body frame coordinates.
        %   Saves <tag>_task5_all_body.pdf in results_dir with Python-style layout.
        labels = {'X','Y','Z'};
        N = size(pos_ned,2);
        pos_body = zeros(3,N); vel_body = zeros(3,N); acc_body = zeros(3,N);
        for k = 1:N
            C_B_N = euler_to_rot(eul_log(:,k));
            pos_body(:,k) = C_B_N' * pos_ned(:,k);
            vel_body(:,k) = C_B_N' * vel_ned(:,k);
            acc_body(:,k) = C_B_N' * (acc_ned(:,k) - g_N);
        end
        eul_gnss = interp1(t, eul_log', t_gnss, 'linear', 'extrap')';
        pos_gnss_body = zeros(size(pos_gnss_ned')); vel_gnss_body = zeros(size(vel_gnss_ned'));
        acc_gnss_body = zeros(size(acc_gnss_ned'));
        for k = 1:length(t_gnss)
            C_B_N = euler_to_rot(eul_gnss(:,k));
            pos_gnss_body(:,k) = C_B_N' * pos_gnss_ned(k,:)';
            vel_gnss_body(:,k) = C_B_N' * vel_gnss_ned(k,:)';
            acc_gnss_body(:,k) = C_B_N' * (acc_gnss_ned(k,:)' - g_N);
        end
<<<<<<< HEAD
        fig = figure('Visible','off','Name','Task5 Body Frame', ...
            'Position',[100 100 1200 900]);
        fused_label = sprintf('Fused (GNSS+IMU, %s)', method);
=======
        figure('Name','Task5 Body Frame','Position',[100 100 1200 900]);
    end
        figure('Name','Task5 Body Frame','Position',[100 100 1200 900]);
>>>>>>> c24fd5ee
        for j = 1:3
            % Position
            subplot(3,3,j); hold on;
<<<<<<< HEAD
            plot(t_gnss, pos_gnss_body(j,:),'k:','DisplayName','Measured GNSS');
            plot(t, pos_body(j,:),'b-','DisplayName',fused_label);
            grid on; ylabel('[m]'); title(['Position ' labels{j}]); legend('Location','best');
=======
            plot(t_gnss, pos_gnss_body(j,:),'k--','LineWidth',1.5,'DisplayName','GNSS (Raw)');
            plot(t, pos_body(j,:),'b-','LineWidth',2,'DisplayName','Fused (KF)');
            hold off; grid on; ylabel([labels{j} ' [m]']); title(['Position ' labels{j}]);
            legend('Location','best'); set(gca,'FontSize',14);
>>>>>>> c24fd5ee

            % Velocity
            subplot(3,3,3+j); hold on;
<<<<<<< HEAD
            plot(t_gnss, vel_gnss_body(j,:),'k:','DisplayName','Measured GNSS');
            plot(t, vel_body(j,:),'b-','DisplayName',fused_label);
            grid on; ylabel('[m/s]'); title(['Velocity ' labels{j}]); legend('Location','best');
=======
            plot(t_gnss, vel_gnss_body(j,:),'k--','LineWidth',1.5,'DisplayName','GNSS (Raw)');
            plot(t, vel_body(j,:),'b-','LineWidth',2,'DisplayName','Fused (KF)');
            zupt_idx = find(zupt); plot(t(zupt_idx), vel_body(j,zupt_idx),'ro','MarkerSize',4,'DisplayName','ZUPT');
            hold off; grid on; ylabel([labels{j} ' [m/s]']); title(['Velocity ' labels{j}]);
            legend('Location','best'); set(gca,'FontSize',14);
>>>>>>> c24fd5ee

            % Acceleration
            subplot(3,3,6+j); hold on;
<<<<<<< HEAD
            plot(t_gnss, acc_gnss_body(j,:),'k:','DisplayName','Derived GNSS');
            plot(t, acc_body(j,:),'b-','DisplayName',fused_label);
            grid on; ylabel('[m/s^2]'); title(['Acceleration ' labels{j}]); legend('Location','best');
        end
        xlabel('Time (s)');
        sgtitle(sprintf('Task 5 \x2013 %s \x2013 Body Frame (Fused vs. Measured GNSS)', method));
        out_pdf = fullfile(results_dir, sprintf('%s_task5_all_body.pdf', tag));
        set(fig,'PaperPositionMode','auto');
        print(fig, out_pdf, '-dpdf', '-bestfit');
        close(fig);
        fprintf('Saved plot: %s\n', out_pdf);
    end
=======
            plot(t_gnss, acc_gnss_body(j,:),'k--','LineWidth',1.5,'DisplayName','GNSS (Raw)');
            plot(t, acc_body(j,:),'b-','LineWidth',2,'DisplayName','Fused (KF)');
            hold off; grid on; ylabel([labels{j} ' [m/s^2]']); title(['Acceleration ' labels{j}]);
            legend('Location','best'); set(gca,'FontSize',14);
        end
        xlabel('Time [s]');
        sgtitle([method ' - All data in Body frame']);
        set(gcf,'PaperPositionMode','auto');
        print(gcf, fullfile(results_dir, sprintf('%s_Task5_Body.pdf', tag)), '-dpdf', '-bestfit');

    function plot_task5_ecef_truth(t, pos_ned, vel_ned, acc_ned, state_file, C_E_N, r0, tag, method, results_dir)
        %PLOT_TASK5_ECEF_TRUTH Overlay fused output with provided truth data.
        if nargin < 9 || isempty(results_dir)
            results_dir = get_results_dir();
        end
        if ~exist(results_dir,'dir'); mkdir(results_dir); end
        if ~exist(state_file,'file'); return; end
        truth = readmatrix(state_file);
        t_truth = truth(:,2);
        pos_truth = truth(:,3:5);
        vel_truth = truth(:,6:8);
>>>>>>> c24fd5ee
        dt = diff(t_truth);
        acc_truth = [zeros(1,3); diff(vel_truth)./dt];

        pos_fused = (C_E_N' * pos_ned) + r0;
        vel_fused = C_E_N' * vel_ned;
        acc_fused = C_E_N' * acc_ned;

        figure('Name','Task5 ECEF with Truth','Position',[100 100 1200 900]);
        labels = {'X','Y','Z'};
        for k = 1:3
            % Position
            subplot(3,3,k); hold on;
            plot(t_truth, pos_truth(:,k),'k--','LineWidth',1.5,'DisplayName','Truth');
            plot(t, pos_fused(k,:),'b-','LineWidth',2,'DisplayName','Fused (KF)');
            ylabel([labels{k} ' [m]']); grid on; legend('Location','best'); set(gca,'FontSize',14);
            title(['Position ' labels{k}]); hold off;

            % Velocity
            subplot(3,3,3+k); hold on;
            plot(t_truth, vel_truth(:,k),'k--','LineWidth',1.5,'DisplayName','Truth');
            plot(t, vel_fused(k,:),'b-','LineWidth',2,'DisplayName','Fused (KF)');
            ylabel([labels{k} ' [m/s]']); grid on; legend('Location','best'); set(gca,'FontSize',14);
            title(['Velocity ' labels{k}]); hold off;

            % Acceleration
            subplot(3,3,6+k); hold on;
            plot(t_truth, acc_truth(:,k),'k--','LineWidth',1.5,'DisplayName','Truth');
            plot(t, acc_fused(k,:),'b-','LineWidth',2,'DisplayName','Fused (KF)');
            ylabel([labels{k} ' [m/s^2]']); grid on; legend('Location','best'); set(gca,'FontSize',14);
            title(['Acceleration ' labels{k}]); hold off;
        end
        xlabel('Time [s]');
        sgtitle([method ' - ECEF frame with Truth']);
        set(gcf,'PaperPositionMode','auto');
        print(gcf, fullfile(results_dir, sprintf('%s_Task5_ECEFTruth.pdf', tag)), '-dpdf', '-bestfit');
    end
<|MERGE_RESOLUTION|>--- conflicted
+++ resolved
@@ -526,29 +526,7 @@
 fprintf('Fused mixed frames plot saved\n');
 
 fprintf('Plotting all data in NED frame.\n');
-<<<<<<< HEAD
-plot_task5_ned_frame(imu_time, x_log(1:3,:), x_log(4:6,:), acc_log, ...
-    gnss_time, gnss_pos_ned, gnss_vel_ned, gnss_accel_ned, method, tag, results_dir);
-
-fprintf('Plotting all data in ECEF frame.\n');
-plot_task5_ecef_frame(imu_time, x_log(1:3,:), x_log(4:6,:), acc_log, ...
-    gnss_time, gnss_pos_ecef, gnss_vel_ecef, gnss_accel_ecef, C_ECEF_to_NED, ref_r0, method, tag, results_dir);
-
-fprintf('Plotting all data in body frame.\n');
-plot_task5_body_frame(imu_time, x_log(1:3,:), x_log(4:6,:), acc_log, euler_log, ...
-    gnss_time, gnss_pos_ned, gnss_vel_ned, gnss_accel_ned, method, g_NED, tag, results_dir);
-=======
-plot_task5_ned_frame(imu_time, x_log(1:3,:), x_log(4:6,:), acc_log, zupt_log, ...
-    gnss_time, gnss_pos_ned, gnss_vel_ned, gnss_accel_ned, tag, method, results_dir);
-
-fprintf('Plotting all data in ECEF frame.\n');
-plot_task5_ecef_frame(imu_time, x_log(1:3,:), x_log(4:6,:), acc_log, zupt_log, ...
-    gnss_time, gnss_pos_ecef, gnss_vel_ecef, gnss_accel_ecef, C_ECEF_to_NED, ref_r0, tag, method, results_dir);
-
-fprintf('Plotting all data in body frame.\n');
-plot_task5_body_frame(imu_time, x_log(1:3,:), x_log(4:6,:), acc_log, euler_log, zupt_log, ...
-    gnss_time, gnss_pos_ned, gnss_vel_ned, gnss_accel_ned, tag, method, g_NED, results_dir);
->>>>>>> c24fd5ee
+
 
 state_file = fullfile(fileparts(imu_path), sprintf('STATE_%s.txt', imu_name));
 if exist(state_file, 'file')
@@ -858,18 +836,7 @@
         % close(fig);
     end
 
-<<<<<<< HEAD
-    function plot_task5_ned_frame(t, pos_ned, vel_ned, acc_ned, t_gnss, pos_gnss, vel_gnss, acc_gnss, method, tag, results_dir)
-        %PLOT_TASK5_NED_FRAME Plot fused vs GNSS data in the NED frame.
-        %   Saves a PDF using the Python naming convention.
-=======
-    function plot_task5_ned_frame(t, pos_ned, vel_ned, acc_ned, zupt, t_gnss, pos_gnss, vel_gnss, acc_gnss, tag, method, results_dir)
-        %PLOT_TASK5_NED_FRAME Plot fused vs GNSS data in the NED frame.
-        if nargin < 12 || isempty(results_dir)
-            results_dir = get_results_dir();
-        end
-        if ~exist(results_dir,'dir'); mkdir(results_dir); end
->>>>>>> c24fd5ee
+
         labels = {'North','East','Down'};
         fig = figure('Visible','off','Name','Task5 NED Frame', ...
             'Position',[100 100 1200 900]);
@@ -877,225 +844,11 @@
         for k = 1:3
             % Position
             subplot(3,3,k); hold on;
-<<<<<<< HEAD
-            plot(t_gnss, pos_gnss(:,k),'k:','DisplayName','Measured GNSS');
-            plot(t, pos_ned(k,:), 'b-','DisplayName',fused_label);
-            grid on; ylabel('[m]'); title(['Position ' labels{k}]); legend('Location','best');
-=======
-            plot(t_gnss, pos_gnss(:,k),'k--','LineWidth',1.5,'DisplayName','GNSS (Raw)');
-            plot(t, pos_ned(k,:), 'b-','LineWidth',2,'DisplayName','Fused (KF)');
-            ylabel([labels{k} ' [m]']); grid on; legend('Location','best'); set(gca,'FontSize',14);
-            title(['Position ' labels{k}]); hold off;
->>>>>>> c24fd5ee
+
 
             % Velocity
             subplot(3,3,3+k); hold on;
-<<<<<<< HEAD
-            plot(t_gnss, vel_gnss(:,k),'k:','DisplayName','Measured GNSS');
-            plot(t, vel_ned(k,:), 'b-','DisplayName',fused_label);
-            grid on; ylabel('[m/s]'); title(['Velocity ' labels{k}]); legend('Location','best');
-=======
-            plot(t_gnss, vel_gnss(:,k),'k--','LineWidth',1.5,'DisplayName','GNSS (Raw)');
-            plot(t, vel_ned(k,:), 'b-','LineWidth',2,'DisplayName','Fused (KF)');
-            zupt_idx = find(zupt); plot(t(zupt_idx), vel_ned(k,zupt_idx),'ro','MarkerSize',4,'DisplayName','ZUPT');
-            ylabel([labels{k} ' [m/s]']); grid on; legend('Location','best'); set(gca,'FontSize',14);
-            title(['Velocity ' labels{k}]); hold off;
->>>>>>> c24fd5ee
-
-            % Acceleration
-            subplot(3,3,6+k); hold on;
-<<<<<<< HEAD
-            plot(t_gnss, acc_gnss(:,k),'k:','DisplayName','Derived GNSS');
-            plot(t, acc_ned(k,:), 'b-','DisplayName',fused_label);
-            grid on; ylabel('[m/s^2]'); title(['Acceleration ' labels{k}]); legend('Location','best');
-        end
-        xlabel('Time (s)');
-        sgtitle(sprintf('Task 5 \x2013 %s \x2013 NED Frame (Fused vs. Measured GNSS)', method));
-        out_pdf = fullfile(results_dir, sprintf('%s_task5_all_ned.pdf', tag));
-        set(fig,'PaperPositionMode','auto');
-        print(fig, out_pdf, '-dpdf', '-bestfit');
-        close(fig);
-        fprintf('Saved plot: %s\n', out_pdf);
-    end
-
-    function plot_task5_ecef_frame(t, pos_ned, vel_ned, acc_ned, t_gnss, pos_ecef, vel_ecef, acc_ecef, C_E_N, r0, method, tag, results_dir)
-=======
-            plot(t_gnss, acc_gnss(:,k),'k--','LineWidth',1.5,'DisplayName','GNSS (Raw)');
-            plot(t, acc_ned(k,:), 'b-','LineWidth',2,'DisplayName','Fused (KF)');
-            ylabel([labels{k} ' [m/s^2]']); grid on; legend('Location','best'); set(gca,'FontSize',14);
-            title(['Acceleration ' labels{k}]); hold off;
-        end
-        xlabel('Time [s]');
-        sgtitle([method ' - All data in NED frame']);
-        set(gcf,'PaperPositionMode','auto');
-        print(gcf, fullfile(results_dir, sprintf('%s_Task5_NED.pdf', tag)), '-dpdf', '-bestfit');
-    end
-
-    function plot_task5_ecef_frame(t, pos_ned, vel_ned, acc_ned, zupt, t_gnss, pos_ecef, vel_ecef, acc_ecef, C_E_N, r0, tag, method, results_dir)
->>>>>>> c24fd5ee
-        %PLOT_TASK5_ECEF_FRAME Plot fused vs GNSS data in the ECEF frame.
-        if nargin < 14 || isempty(results_dir)
-            results_dir = get_results_dir();
-        end
-        if ~exist(results_dir,'dir'); mkdir(results_dir); end
-        labels = {'X','Y','Z'};
-        pos_fused = (C_E_N' * pos_ned) + r0;
-        vel_fused = C_E_N' * vel_ned;
-        acc_fused = C_E_N' * acc_ned;
-        fig = figure('Visible','off','Name','Task5 ECEF Frame', ...
-            'Position',[100 100 1200 900]);
-        fused_label = sprintf('Fused (GNSS+IMU, %s)', method);
-        for k = 1:3
-            % Position
-            subplot(3,3,k); hold on;
-<<<<<<< HEAD
-            plot(t_gnss, pos_ecef(:,k),'k:','DisplayName','Measured GNSS');
-            plot(t, pos_fused(k,:),'b-','DisplayName',fused_label);
-            grid on; ylabel('[m]'); title(['Position ' labels{k}]); legend('Location','best');
-=======
-            plot(t_gnss, pos_ecef(:,k),'k--','LineWidth',1.5,'DisplayName','GNSS (Raw)');
-            plot(t, pos_fused(k,:),'b-','LineWidth',2,'DisplayName','Fused (KF)');
-            ylabel([labels{k} ' [m]']); grid on; legend('Location','best'); set(gca,'FontSize',14);
-            title(['Position ' labels{k}]); hold off;
->>>>>>> c24fd5ee
-
-            % Velocity
-            subplot(3,3,3+k); hold on;
-<<<<<<< HEAD
-            plot(t_gnss, vel_ecef(:,k),'k:','DisplayName','Measured GNSS');
-            plot(t, vel_fused(k,:),'b-','DisplayName',fused_label);
-            grid on; ylabel('[m/s]'); title(['Velocity ' labels{k}]); legend('Location','best');
-=======
-            plot(t_gnss, vel_ecef(:,k),'k--','LineWidth',1.5,'DisplayName','GNSS (Raw)');
-            plot(t, vel_fused(k,:),'b-','LineWidth',2,'DisplayName','Fused (KF)');
-            zupt_idx = find(zupt); plot(t(zupt_idx), vel_fused(k,zupt_idx),'ro','MarkerSize',4,'DisplayName','ZUPT');
-            ylabel([labels{k} ' [m/s]']); grid on; legend('Location','best'); set(gca,'FontSize',14);
-            title(['Velocity ' labels{k}]); hold off;
->>>>>>> c24fd5ee
-
-            % Acceleration
-            subplot(3,3,6+k); hold on;
-<<<<<<< HEAD
-            plot(t_gnss, acc_ecef(:,k),'k:','DisplayName','Derived GNSS');
-            plot(t, acc_fused(k,:),'b-','DisplayName',fused_label);
-            grid on; ylabel('[m/s^2]'); title(['Acceleration ' labels{k}]); legend('Location','best');
-        end
-        xlabel('Time (s)');
-        sgtitle(sprintf('Task 5 \x2013 %s \x2013 ECEF Frame (Fused vs. Measured GNSS)', method));
-        out_pdf = fullfile(results_dir, sprintf('%s_task5_all_ecef.pdf', tag));
-        set(fig,'PaperPositionMode','auto');
-        print(fig, out_pdf, '-dpdf', '-bestfit');
-        close(fig);
-        fprintf('Saved plot: %s\n', out_pdf);
-=======
-            plot(t_gnss, acc_ecef(:,k),'k--','LineWidth',1.5,'DisplayName','GNSS (Raw)');
-            plot(t, acc_fused(k,:),'b-','LineWidth',2,'DisplayName','Fused (KF)');
-            ylabel([labels{k} ' [m/s^2]']); grid on; legend('Location','best'); set(gca,'FontSize',14);
-            title(['Acceleration ' labels{k}]); hold off;
-        end
-        xlabel('Time [s]');
-        sgtitle([method ' - All data in ECEF frame']);
-        set(gcf,'PaperPositionMode','auto');
-        print(gcf, fullfile(results_dir, sprintf('%s_Task5_ECEF.pdf', tag)), '-dpdf', '-bestfit');
->>>>>>> c24fd5ee
-    end
-
-    function plot_task5_body_frame(t, pos_ned, vel_ned, acc_ned, eul_log, t_gnss, pos_gnss_ned, vel_gnss_ned, acc_gnss_ned, method, g_N, tag, results_dir)
-        %PLOT_TASK5_BODY_FRAME Plot fused results in body frame coordinates.
-        %   Saves <tag>_task5_all_body.pdf in results_dir with Python-style layout.
-        labels = {'X','Y','Z'};
-        N = size(pos_ned,2);
-        pos_body = zeros(3,N); vel_body = zeros(3,N); acc_body = zeros(3,N);
-        for k = 1:N
-            C_B_N = euler_to_rot(eul_log(:,k));
-            pos_body(:,k) = C_B_N' * pos_ned(:,k);
-            vel_body(:,k) = C_B_N' * vel_ned(:,k);
-            acc_body(:,k) = C_B_N' * (acc_ned(:,k) - g_N);
-        end
-        eul_gnss = interp1(t, eul_log', t_gnss, 'linear', 'extrap')';
-        pos_gnss_body = zeros(size(pos_gnss_ned')); vel_gnss_body = zeros(size(vel_gnss_ned'));
-        acc_gnss_body = zeros(size(acc_gnss_ned'));
-        for k = 1:length(t_gnss)
-            C_B_N = euler_to_rot(eul_gnss(:,k));
-            pos_gnss_body(:,k) = C_B_N' * pos_gnss_ned(k,:)';
-            vel_gnss_body(:,k) = C_B_N' * vel_gnss_ned(k,:)';
-            acc_gnss_body(:,k) = C_B_N' * (acc_gnss_ned(k,:)' - g_N);
-        end
-<<<<<<< HEAD
-        fig = figure('Visible','off','Name','Task5 Body Frame', ...
-            'Position',[100 100 1200 900]);
-        fused_label = sprintf('Fused (GNSS+IMU, %s)', method);
-=======
-        figure('Name','Task5 Body Frame','Position',[100 100 1200 900]);
-    end
-        figure('Name','Task5 Body Frame','Position',[100 100 1200 900]);
->>>>>>> c24fd5ee
-        for j = 1:3
-            % Position
-            subplot(3,3,j); hold on;
-<<<<<<< HEAD
-            plot(t_gnss, pos_gnss_body(j,:),'k:','DisplayName','Measured GNSS');
-            plot(t, pos_body(j,:),'b-','DisplayName',fused_label);
-            grid on; ylabel('[m]'); title(['Position ' labels{j}]); legend('Location','best');
-=======
-            plot(t_gnss, pos_gnss_body(j,:),'k--','LineWidth',1.5,'DisplayName','GNSS (Raw)');
-            plot(t, pos_body(j,:),'b-','LineWidth',2,'DisplayName','Fused (KF)');
-            hold off; grid on; ylabel([labels{j} ' [m]']); title(['Position ' labels{j}]);
-            legend('Location','best'); set(gca,'FontSize',14);
->>>>>>> c24fd5ee
-
-            % Velocity
-            subplot(3,3,3+j); hold on;
-<<<<<<< HEAD
-            plot(t_gnss, vel_gnss_body(j,:),'k:','DisplayName','Measured GNSS');
-            plot(t, vel_body(j,:),'b-','DisplayName',fused_label);
-            grid on; ylabel('[m/s]'); title(['Velocity ' labels{j}]); legend('Location','best');
-=======
-            plot(t_gnss, vel_gnss_body(j,:),'k--','LineWidth',1.5,'DisplayName','GNSS (Raw)');
-            plot(t, vel_body(j,:),'b-','LineWidth',2,'DisplayName','Fused (KF)');
-            zupt_idx = find(zupt); plot(t(zupt_idx), vel_body(j,zupt_idx),'ro','MarkerSize',4,'DisplayName','ZUPT');
-            hold off; grid on; ylabel([labels{j} ' [m/s]']); title(['Velocity ' labels{j}]);
-            legend('Location','best'); set(gca,'FontSize',14);
->>>>>>> c24fd5ee
-
-            % Acceleration
-            subplot(3,3,6+j); hold on;
-<<<<<<< HEAD
-            plot(t_gnss, acc_gnss_body(j,:),'k:','DisplayName','Derived GNSS');
-            plot(t, acc_body(j,:),'b-','DisplayName',fused_label);
-            grid on; ylabel('[m/s^2]'); title(['Acceleration ' labels{j}]); legend('Location','best');
-        end
-        xlabel('Time (s)');
-        sgtitle(sprintf('Task 5 \x2013 %s \x2013 Body Frame (Fused vs. Measured GNSS)', method));
-        out_pdf = fullfile(results_dir, sprintf('%s_task5_all_body.pdf', tag));
-        set(fig,'PaperPositionMode','auto');
-        print(fig, out_pdf, '-dpdf', '-bestfit');
-        close(fig);
-        fprintf('Saved plot: %s\n', out_pdf);
-    end
-=======
-            plot(t_gnss, acc_gnss_body(j,:),'k--','LineWidth',1.5,'DisplayName','GNSS (Raw)');
-            plot(t, acc_body(j,:),'b-','LineWidth',2,'DisplayName','Fused (KF)');
-            hold off; grid on; ylabel([labels{j} ' [m/s^2]']); title(['Acceleration ' labels{j}]);
-            legend('Location','best'); set(gca,'FontSize',14);
-        end
-        xlabel('Time [s]');
-        sgtitle([method ' - All data in Body frame']);
-        set(gcf,'PaperPositionMode','auto');
-        print(gcf, fullfile(results_dir, sprintf('%s_Task5_Body.pdf', tag)), '-dpdf', '-bestfit');
-
-    function plot_task5_ecef_truth(t, pos_ned, vel_ned, acc_ned, state_file, C_E_N, r0, tag, method, results_dir)
-        %PLOT_TASK5_ECEF_TRUTH Overlay fused output with provided truth data.
-        if nargin < 9 || isempty(results_dir)
-            results_dir = get_results_dir();
-        end
-        if ~exist(results_dir,'dir'); mkdir(results_dir); end
-        if ~exist(state_file,'file'); return; end
-        truth = readmatrix(state_file);
-        t_truth = truth(:,2);
-        pos_truth = truth(:,3:5);
-        vel_truth = truth(:,6:8);
->>>>>>> c24fd5ee
+
         dt = diff(t_truth);
         acc_truth = [zeros(1,3); diff(vel_truth)./dt];
 
