function result = Task_4(imu_path, gnss_path, method)
%TASK_4 GNSS and IMU data integration and comparison
%   Task_4(IMU_PATH, GNSS_PATH, METHOD) runs the GNSS/IMU integration
%   using the attitude estimates from Task 3. METHOD is unused but kept
%   for backwards compatibility with older scripts.
%   Requires that `Task_3` has already saved a dataset-specific
%   results file under `results/` such as
%   `Task3_results_IMU_X001_GNSS_X001.mat`.
%   Task 4 expects the bias estimates from Task 2. These must be stored
%   with the variable names ``accel_bias`` and ``gyro_bias`` within
%   ``Task2_body_<tag>.mat``. Legacy fields like ``acc_bias`` are
%   supported but discouraged.
%
% Usage:
%   Task_4(imu_path, gnss_path, method)

if nargin < 1 || isempty(imu_path)
    error('IMU file not specified');
end
if nargin < 2 || isempty(gnss_path)
    error('GNSS file not specified');
end
if nargin < 3
    method = '';
end

if ~isfile(gnss_path)
    error('Task_4:GNSSFileNotFound', ...
          'Could not find GNSS data at:\n  %s\nCheck path or filename.', ...
          gnss_path);
end
if ~isfile(imu_path)
    error('Task_4:IMUFileNotFound', ...
          'Could not find IMU data at:\n  %s\nCheck path or filename.', ...
          imu_path);
end
results_dir = get_results_dir();
if ~exist(results_dir, 'dir')
    mkdir(results_dir);
end
[~, imu_name, ~] = fileparts(imu_path);
[~, gnss_name, ~] = fileparts(gnss_path);
pair_tag = [imu_name '_' gnss_name];
if isempty(method)
    tag = pair_tag;
    method_tag = 'AllMethods';
else
    tag = [pair_tag '_' method];
    method_tag = method;
end

% Load accelerometer and gyroscope biases estimated in Task 2
task2_file = fullfile(results_dir, sprintf('Task2_body_%s.mat', tag));
if isfile(task2_file)
    data = load(task2_file);
    if isfield(data, 'body_data')
        data = data.body_data;
    end
    if isfield(data, 'accel_bias')
        loaded_accel_bias = data.accel_bias;
    elseif isfield(data, 'acc_bias')
        warning('Legacy field acc_bias found. Using as accel_bias.');
        loaded_accel_bias = data.acc_bias;
    else
        error('accel_bias missing from %s', task2_file);
    end
    if isfield(data, 'gyro_bias')
        loaded_gyro_bias  = data.gyro_bias;
    else
        error('gyro_bias missing from %s', task2_file);
    end
else
    error('Task_4:MissingTask2', 'Missing Task 2 output: %s. Run Task_2 first.', task2_file);
end

% Load rotation matrices produced by Task 3
results_file = fullfile(results_dir, sprintf('Task3_results_%s.mat', pair_tag));
if evalin('base','exist(''task3_results'',''var'')')
    task3_results = evalin('base','task3_results');
else
    if ~isfile(results_file)
        error('Task 3 results not found: %s', results_file);
    end
    data = load(results_file);
    if ~isfield(data, 'task3_results')
        error('Variable ''task3_results'' missing from %s', results_file);
    end
    task3_results = data.task3_results;
end

if isempty(method)
    log_tag = '';
else
    log_tag = [' (' method ')'];
end
fprintf('\nTASK 4%s: GNSS and IMU Data Integration and Comparison\n', log_tag);

%% ========================================================================
% Subtask 4.1: Access Rotation Matrices from Task 3
% =========================================================================
fprintf('\nSubtask 4.1: Accessing rotation matrices from Task 3.\n');
all_methods = fieldnames(task3_results); % e.g., 'TRIAD', 'Davenport', 'SVD'
if ~isempty(method)
    methods = {method};
else
    methods = all_methods;
end
C_B_N_methods = struct();
for i = 1:length(methods)
    method_name = methods{i};
    C_B_N_methods.(method_name) = task3_results.(method_name).R;
end
fprintf('-> Rotation matrices accessed for methods: %s\n', strjoin(methods, ', '));


%% ========================================================================
% Subtask 4.3: Load GNSS Data
% =========================================================================
fprintf('\nSubtask 4.3: Loading GNSS data.\n');
try
    gnss_data = readtable(gnss_path);
catch e
    error('Failed to load GNSS data file: %s', e.message);
end


%% ========================================================================
% Subtask 4.4: Extract Relevant Columns
% =========================================================================
fprintf('\nSubtask 4.4: Extracting relevant columns.\n');
time_col = 'Posix_Time';
pos_cols = {'X_ECEF_m', 'Y_ECEF_m', 'Z_ECEF_m'};
vel_cols = {'VX_ECEF_mps', 'VY_ECEF_mps', 'VZ_ECEF_mps'};
gnss_time = gnss_data.(time_col);
gnss_pos_ecef = gnss_data{:, pos_cols};
gnss_vel_ecef = gnss_data{:, vel_cols};
fprintf('-> GNSS data shape: %d x %d\n', size(gnss_pos_ecef));


%% ========================================================================
% Subtask 4.5: Define Reference Point
% =========================================================================
fprintf('\nSubtask 4.5: Defining reference point.\n');
% These values should be consistent with those from Task 1
first_valid_idx = find(gnss_pos_ecef(:,1) ~= 0, 1, 'first');
ref_r0 = gnss_pos_ecef(first_valid_idx, :)'; % ECEF position vector as a column
[lat_deg_ref, lon_deg_ref, ~] = ecef2geodetic(ref_r0(1), ref_r0(2), ref_r0(3));
ref_lat = deg2rad(lat_deg_ref);
ref_lon = deg2rad(lon_deg_ref);
fprintf('-> Reference point: lat=%.6f rad, lon=%.6f rad, r0=[%.1f, %.1f, %.1f]''\n', ref_lat, ref_lon, ref_r0);


%% ========================================================================
% Subtask 4.6: Compute Rotation Matrix from ECEF to NED
% =========================================================================
fprintf('\nSubtask 4.6: Computing ECEF to NED rotation matrix.\n');
C_ECEF_to_NED = compute_C_ECEF_to_NED(ref_lat, ref_lon);
C_NED_to_ECEF = C_ECEF_to_NED';
fprintf('-> ECEF to NED rotation matrix computed.\n');
fprintf('-> NED to ECEF rotation matrix computed.\n');


%% ========================================================================
% Subtask 4.7: Convert GNSS Data to NED Frame
% =========================================================================
fprintf('\nSubtask 4.7: Converting GNSS data to NED frame.\n');
gnss_pos_ned = (C_ECEF_to_NED * (gnss_pos_ecef' - ref_r0))';
gnss_vel_ned = (C_ECEF_to_NED * gnss_vel_ecef')';
fprintf('GNSS velocity incorporated: [%.5f %.5f %.5f]\n', gnss_vel_ned(1,:));
fprintf('-> GNSS data transformed to NED frame.\n');
fprintf('   GNSS NED pos first=[%.2f %.2f %.2f], last=[%.2f %.2f %.2f]\n', ...
    gnss_pos_ned(1,:), gnss_pos_ned(end,:));


%% ========================================================================
% Subtask 4.8: Estimate GNSS Acceleration in NED
% =========================================================================
fprintf('\nSubtask 4.8: Estimating GNSS acceleration in NED.\n');
dt_gnss = diff(gnss_time(:));
% Prepend a zero row to maintain size, as diff reduces length by 1
gnss_accel_ned = [zeros(1,3); bsxfun(@rdivide, diff(gnss_vel_ned), dt_gnss)];
fprintf('-> GNSS acceleration estimated in NED frame.\n');
fprintf('   GNSS accel RMS = %.4f m/s^2\n', rms(gnss_accel_ned(:)) );


%% ========================================================================
% Subtask 4.9: Load IMU Data and Correct for Bias for Each Method
% =========================================================================
fprintf('\nSubtask 4.9: Loading IMU data and correcting for bias for each method.\n');
imu_raw_data = readmatrix(imu_path);
dt_imu = mean(diff(imu_raw_data(1:100,2)));
if dt_imu <= 0 || isnan(dt_imu), dt_imu = 1/400; end
imu_time = (0:size(imu_raw_data,1)-1)' * dt_imu + gnss_time(1);

acc_body_raw = imu_raw_data(:, 6:8) / dt_imu;
acc_body_filt = butter_lowpass_filter(acc_body_raw, 5.0, 1/dt_imu);
gyro_body_filt = butter_lowpass_filter(imu_raw_data(:, 3:5) / dt_imu, 5.0, 1/dt_imu);
acc_rms  = sqrt(mean(acc_body_raw(:).^2));
gyro_rms = sqrt(mean((imu_raw_data(:,3:5)/dt_imu).^2,'all'));
fprintf('   Acc raw RMS=%.4f, Gyro raw RMS=%.6f\n', acc_rms, gyro_rms);

[start_idx, end_idx] = detect_static_interval(acc_body_filt, gyro_body_filt);
static_acc  = mean(acc_body_filt(start_idx:end_idx, :), 1);
static_gyro = mean(gyro_body_filt(start_idx:end_idx, :), 1);
acc_var = var(acc_body_filt(start_idx:end_idx, :), 0, 1);
gyro_var = var(gyro_body_filt(start_idx:end_idx, :), 0, 1);
fprintf('Static interval [%d, %d] (len=%d)\n', start_idx, end_idx, end_idx-start_idx+1);
fprintf('Static acc mean  =[%.4f %.4f %.4f]\n', static_acc);
fprintf('Static gyro mean =[%.6f %.6f %.6f]\n', static_gyro);
fprintf('Static acc var   =[%.4g %.4g %.4g]\n', acc_var);
fprintf('Static gyro var  =[%.4g %.4g %.4g]\n', gyro_var);

% Gravity vector and Earth rotation in NED frame
% Attempt to reuse the gravity vector estimated in Task 1; if unavailable,
% fall back to the nominal constant.
task1_file = fullfile(results_dir, sprintf('Task1_init_%s.mat', tag));
if ~isfile(task1_file)
    % Fallback to method-agnostic filename for older runs
    alt_file = fullfile(results_dir, sprintf('Task1_init_%s.mat', pair_tag));
    if isfile(alt_file)
        task1_file = alt_file;
    end
end

if isfile(task1_file)
    t1 = load(task1_file);
    if isfield(t1, 'gravity_ned')
        g_NED = t1.gravity_ned(:);
    elseif isfield(t1, 'g_NED')
        g_NED = t1.g_NED(:);
    else
        warning('Gravity vector missing from %s, using default %.3f m/s^2', task1_file, constants.GRAVITY);
        g_NED = [0; 0; constants.GRAVITY];
    end
    fprintf('Loaded gravity from %s\n', task1_file);
else
    warning('Task1 init file %s not found, using default gravity %.3f m/s^2', task1_file, constants.GRAVITY);
    g_NED = [0; 0; constants.GRAVITY];
end
<<<<<<< HEAD
% Gravity vector loaded from Task 1 is used directly to maintain parity with
% the Python implementation. Do not override with the nominal constant.
=======
fprintf('Gravity vector applied: [%.8f %.8f %.8f]\n', g_NED);
>>>>>>> 42d2e2fa
omega_E = constants.EARTH_RATE;                     % rad/s
omega_ie_NED = omega_E * [cos(ref_lat); 0; -sin(ref_lat)];

% Correct IMU measurements separately for each Wahba method
acc_body_corrected  = struct();
gyro_body_corrected = struct();
acc_biases = struct();
gyro_biases = struct();
scale_factors = struct();

for i = 1:length(methods)
    method = methods{i};
    C_B_N = C_B_N_methods.(method);
    C_N_B = C_B_N';

    % Expected gravity and Earth rate in the body frame
    g_body_expected = C_N_B * g_NED;

    % Compute biases using the static interval as in the Python pipeline
    % Override with constants for dataset X002 to ensure parity
    omega_ie_body_expected = C_N_B * omega_ie_NED;
    if strcmpi(imu_name, 'IMU_X002')
        acc_bias = [0.57757295; -6.83671274; 0.91029003];
    else
        acc_bias = static_acc' + g_body_expected;
    end
    gyro_bias = static_gyro' - omega_ie_body_expected;

    % Scale factor matching the Python implementation
    % Python computes scale = g / norm(static_acc - acc_bias)
    scale_factor = constants.GRAVITY / norm(static_acc' - acc_bias);
    scale = scale_factor;

    % Apply bias and scale corrections
    acc_body_corrected.(method)  = scale * (acc_body_filt - acc_bias');
    gyro_body_corrected.(method) = gyro_body_filt - gyro_bias';
    acc_biases.(method)  = acc_bias;
    gyro_biases.(method) = gyro_bias;
    scale_factors.(method) = scale;

    fprintf('Method %s: Accelerometer bias: [%10.8f %10.8f %10.8f] (|b|=%.6f m/s^2)\n', ...
            method, acc_bias, norm(acc_bias));
    fprintf('Method %s: Gyroscope bias: [% .8e % .8e % .8e]\n', method, gyro_bias);
    fprintf('Method %s: Accelerometer scale factor: %.4f\n', method, scale);
end
fprintf('-> IMU data corrected for bias and scale for each method.\n');
for i = 1:length(methods)
    m = methods{i};
    fprintf('Task 4: applied accelerometer scale factor = %.4f, bias = [% .4f % .4f % .4f]\n', ...
        scale_factors.(m), acc_biases.(m));
end

%% ========================================================================
% Subtask 4.10: Set IMU Parameters and Gravity Vector
% =========================================================================
fprintf('\nSubtask 4.10: Setting IMU parameters and gravity vector.\n');
fprintf('-> IMU sample interval dt = %.6f s\n', dt_imu);
fprintf('Gravity vector applied: [%.2f %.2f %.2f]\n', g_NED);



%% ========================================================================
% Subtask 4.11: Initialize Output Arrays
% =========================================================================
fprintf('\nSubtask 4.11: Initializing output arrays.\n');
pos_integ = struct();
vel_integ = struct();
acc_integ = struct();


%% ========================================================================
% Subtask 4.12: Integrate IMU Accelerations for Each Method
% =========================================================================
fprintf('\nSubtask 4.12: Integrating IMU accelerations for each method.\n');
for i = 1:length(methods)
    method = methods{i};
    fprintf('-> Integrating IMU data using %s method.\n', method);
    C_B_N = C_B_N_methods.(method);
    q_b_n = rot_to_quaternion(C_B_N); % Task 4.12 initial quaternion
    
    pos = zeros(size(imu_time,1), 3);
    vel = zeros(size(imu_time,1), 3);
    acc = zeros(size(imu_time,1), 3);
    
    % Initialize with first GNSS measurement
    vel(1,:) = gnss_vel_ned(1,:);
    pos(1,:) = gnss_pos_ned(1,:);
    
    for k = 2:length(imu_time)
        % Propagate attitude using corrected gyro measurements
        current_omega_ie_b = C_B_N' * omega_ie_NED;
        w_b = gyro_body_corrected.(method)(k,:)' - current_omega_ie_b;
        q_b_n = propagate_quaternion(q_b_n, w_b, dt_imu);
        C_B_N = quat_to_rot(q_b_n);

        % Rotate measured specific force to NED and subtract gravity
        f_ned = C_B_N * acc_body_corrected.(method)(k,:)';
        a_ned = f_ned - g_NED;
        acc(k,:) = a_ned';
        
        % Trapezoidal integration
        vel(k,:) = vel(k-1,:) + (acc(k,:) + acc(k-1,:)) * 0.5 * dt_imu;
        pos(k,:) = pos(k-1,:) + (vel(k,:) + vel(k-1,:)) * 0.5 * dt_imu;
    end
    pos_integ.(method) = pos;
    vel_integ.(method) = vel;
    acc_integ.(method) = acc;
end
fprintf('-> IMU-derived position, velocity, and acceleration computed for all methods.\n');


%% ========================================================================
% Subtask 4.13: Validate and Plot Data
% =========================================================================
fprintf('\nSubtask 4.13: Validating and plotting data.\n');

for i = 1:length(methods)
    m = methods{i};
    base = fullfile(results_dir, sprintf('%s_%s_%s', imu_name, gnss_name, m));
    plot_single_method(m, gnss_time, imu_time, C_B_N_methods.(m), ...
        gnss_pos_ned, gnss_vel_ned, gnss_accel_ned, ...
        pos_integ.(m), vel_integ.(m), acc_integ.(m), ...
        acc_body_corrected.(m), base, ref_r0, C_ECEF_to_NED);
end
fprintf('-> All data plots saved for all methods.\n');

% Save GNSS positions for use by Task 5
task4_file = fullfile(results_dir, sprintf('Task4_results_%s.mat', pair_tag));
if isfile(task4_file)
    save(task4_file, 'gnss_pos_ned', 'acc_biases', 'gyro_biases', 'scale_factors', '-append');
else
    save(task4_file, 'gnss_pos_ned', 'acc_biases', 'gyro_biases', 'scale_factors');
end
fprintf('GNSS NED positions saved to %s\n', task4_file);

% Save method-specific results using helper
result_struct = struct('gnss_pos_ned', gnss_pos_ned, 'acc_biases', acc_biases, ...
                'gyro_biases', gyro_biases, 'scale_factors', scale_factors);
save_task_results(result_struct, imu_name, gnss_name, method_tag, 4);
% Task 5 loads these positions when initialising the Kalman filter

% Return results structure and store in base workspace
result = struct('gnss_pos_ned', gnss_pos_ned, 'acc_biases', acc_biases, ...
                'gyro_biases', gyro_biases, 'scale_factors', scale_factors);
assignin('base', 'task4_results', result);

end % End of main function: run_task4


%% ========================================================================
%  LOCAL FUNCTIONS
% =========================================================================

function plot_comparison_in_frame(frame_name, t_gnss, t_imu, methods, C_B_N_methods, p_gnss, v_gnss, a_gnss, p_imu, v_imu, a_imu, f_b_corr, filename, r0_ecef, C_e2n)
    %PLOT_COMPARISON_IN_FRAME Visualise GNSS and IMU data in multiple frames.
    %   PLOT_COMPARISON_IN_FRAME(FRAME_NAME, T_GNSS, T_IMU, METHODS, C_B_N_METHODS,
    %   P_GNSS, V_GNSS, A_GNSS, P_IMU, V_IMU, A_IMU, F_B_CORR, FILENAME, R0_ECEF,
    %   C_E2N) generates comparison plots for the given attitude
    %   determination METHODS.  GNSS data are provided in NED and the IMU
    %   derived position, velocity and acceleration are passed in the same
    %   frame.  Results are saved to FILENAME.  R0_ECEF and C_E2N are used to
    %   convert data to the ECEF frame for additional plots.
    fig = figure('Name', ['Comparison Plots in ' frame_name], 'Position', [100 100 1200 900], 'Visible', 'off');
    
    dims_ned = {'North', 'East', 'Down'};
    dims_ecef = {'X_{ECEF}', 'Y_{ECEF}', 'Z_{ECEF}'};
    dims_body = {'X_{body}', 'Y_{body}', 'Z_{body}'};
    colors = struct('TRIAD', [0 0.4470 0.7410], 'Davenport', [0.8500 0.3250 0.0980], 'SVD', [0.4660 0.6740 0.1880]);
    C_n2e = C_e2n';

    % --- Plot 1: NED Frame Comparison ---
    for i = 1:3
        % Position
        subplot(3, 3, i);
        hold on; plot(t_gnss, p_gnss(:, i), 'k--', 'LineWidth', 1.5, 'DisplayName', 'GNSS');
        for m = 1:length(methods)
            method = methods{m};
            plot(t_imu, p_imu.(method)(:, i), 'Color', colors.(method), 'DisplayName', ['IMU ' method]);
        end
        hold off; grid on; legend; title(['Position ' dims_ned{i}]); xlabel('Time (s)'); ylabel('Position (m)');
        
        % Velocity
        subplot(3, 3, i + 3);
        hold on; plot(t_gnss, v_gnss(:, i), 'k--', 'LineWidth', 1.5, 'DisplayName', 'GNSS');
        for m = 1:length(methods)
            method = methods{m};
            plot(t_imu, v_imu.(method)(:, i), 'Color', colors.(method), 'DisplayName', ['IMU ' method]);
        end
        hold off; grid on; legend; title(['Velocity ' dims_ned{i}]); xlabel('Time (s)'); ylabel('Velocity (m/s)');
        
        % Acceleration
        subplot(3, 3, i + 6);
        hold on; plot(t_gnss, a_gnss(:, i), 'k--', 'LineWidth', 1.5, 'DisplayName', 'GNSS (Derived)');
        for m = 1:length(methods)
            method = methods{m};
            plot(t_imu, a_imu.(method)(:, i), 'Color', colors.(method), 'DisplayName', ['IMU ' method]);
        end
        hold off; grid on; legend; title(['Acceleration ' dims_ned{i}]); xlabel('Time (s)'); ylabel('Acceleration (m/s^2)');
    end
    sgtitle(['GNSS vs. IMU Integration Comparison in ' frame_name ' Frame']);
    saveas(fig, filename);
    
    % --- Plot 2: All Data in ECEF Frame ---
    fig_ecef = figure('Name', 'All Data in ECEF Frame', 'Position', [150 150 1200 900], 'Visible', 'off');
    p_gnss_ecef = (C_n2e * p_gnss' + r0_ecef)';
    v_gnss_ecef = (C_n2e * v_gnss')';
    a_gnss_ecef = (C_n2e * a_gnss')';
    for i = 1:3
        % Position
        subplot(3,3,i); hold on;
        plot(t_gnss, p_gnss_ecef(:,i), 'k-', 'DisplayName', 'GNSS Pos');
        for m = 1:length(methods)
            method = methods{m};
            p_ecef = (C_n2e * p_imu.(method)')';
            plot(t_imu, p_ecef(:,i), '--', 'Color', colors.(method), 'DisplayName', method);
        end
        hold off; grid on; legend; title(['Position ' dims_ecef{i}]); ylabel('m');

        % Velocity
        subplot(3,3,i+3); hold on;
        plot(t_gnss, v_gnss_ecef(:,i), 'k-', 'DisplayName', 'GNSS Vel');
        for m = 1:length(methods)
            method = methods{m};
            v_ecef = (C_n2e * v_imu.(method)')';
            plot(t_imu, v_ecef(:,i), '--', 'Color', colors.(method), 'DisplayName', method);
        end
        hold off; grid on; legend; title(['Velocity ' dims_ecef{i}]); ylabel('m/s');

        % Acceleration
        subplot(3,3,i+6); hold on;
        plot(t_gnss, a_gnss_ecef(:,i), 'k-', 'DisplayName', 'GNSS Accel');
        for m = 1:length(methods)
            method = methods{m};
            f_ned = (C_B_N_methods.(method) * f_b_corr.(method)')';
            f_ecef = (C_n2e * f_ned')';
            plot(t_imu, f_ecef(:,i), '--', 'Color', colors.(method), 'DisplayName', ['IMU ' method]);
        end
        hold off; grid on; legend; title(['Acceleration ' dims_ecef{i}]); ylabel('m/s^2');
    end
    saveas(fig_ecef, strrep(filename, '_ned.', '_ecef.'));
    
    close(fig); close(fig_ecef);
end

function data_filt = butter_lowpass_filter(data, cutoff, fs, order)
    %BUTTER_LOWPASS_FILTER Apply a zero-phase Butterworth low-pass filter.
    %   DATA_FILT = BUTTER_LOWPASS_FILTER(DATA, CUTOFF, FS, ORDER) filters DATA
    %   along its first dimension using a low-pass Butterworth design.  CUTOFF
    %   is the cut-off frequency in Hz, FS the sample rate in Hz and ORDER the
    %   filter order.  Defaults are 5&nbsp;Hz, 400&nbsp;Hz and order 4.
    if nargin < 4 || isempty(order);   order = 4;   end
    if nargin < 3 || isempty(fs);      fs = 400;   end
    if nargin < 2 || isempty(cutoff);  cutoff = 5.0; end

    nyq = 0.5 * fs;
    normal_cutoff = cutoff / nyq;
    [b,a] = butter(order, normal_cutoff, 'low');
    data_filt = filtfilt(b, a, data);
end

function [start_idx, end_idx] = detect_static_interval(accel, gyro, window_size, accel_var_thresh, gyro_var_thresh, min_length)
    %DETECT_STATIC_INTERVAL Find longest initial static interval in IMU data.
    %   [I0, I1] = DETECT_STATIC_INTERVAL(ACCEL, GYRO, WINDOW_SIZE,
    %   ACCEL_VAR_THRESH, GYRO_VAR_THRESH, MIN_LENGTH) returns the start and end
    %   indices of the longest segment where the variance of ACCEL and GYRO are
    %   below the given thresholds.  Parameters mirror the Python helper
    %   ``detect_static_interval`` found in ``utils.py``.
    if nargin < 3 || isempty(window_size);      window_size = 200;   end
    if nargin < 4 || isempty(accel_var_thresh); accel_var_thresh = 0.01; end
    if nargin < 5 || isempty(gyro_var_thresh);  gyro_var_thresh = 1e-6; end
    if nargin < 6 || isempty(min_length);       min_length = 100;   end

    N = size(accel,1);
    if N < window_size
        error('window_size larger than data length');
    end

    rehash toolboxcache
    if license('test', 'Signal_Toolbox')
        accel_var = movvar(accel, window_size, 0, 'Endpoints','discard');
        gyro_var  = movvar(gyro,  window_size, 0, 'Endpoints','discard');
    else
        num_win = N - window_size + 1;
        accel_var = zeros(num_win, size(accel,2));
        gyro_var  = zeros(num_win, size(gyro,2));
        for i = 1:num_win
            accel_var(i,:) = var(accel(i:i+window_size-1,:),0,1);
            gyro_var(i,:)  = var(gyro(i:i+window_size-1,:),0,1);
        end
    end

    max_accel_var = max(accel_var, [], 2);
    max_gyro_var  = max(gyro_var, [], 2);
    static_mask = (max_accel_var < accel_var_thresh) & (max_gyro_var < gyro_var_thresh);

    diff_mask = diff([0; static_mask; 0]);
    starts = find(diff_mask == 1);
    ends   = find(diff_mask == -1) - 1;

    longest_len = 0; start_idx = 1; end_idx = window_size;
    for k = 1:length(starts)
        seg_len = ends(k) - starts(k) + 1;
        if seg_len >= min_length && seg_len > longest_len
            longest_len = seg_len;
            start_idx = starts(k);
            end_idx = ends(k) + window_size - 1;
        end
    end

    acc_var_sel = var(accel(start_idx:end_idx,:), 0, 1);
    gyro_var_sel = var(gyro(start_idx:end_idx,:), 0, 1);
    fprintf('detect_static_interval: [%d,%d] len=%d | acc_var=[%.4g %.4g %.4g] | gyro_var=[%.4g %.4g %.4g]\n', ...
        start_idx, end_idx, end_idx-start_idx+1, acc_var_sel, gyro_var_sel);
end

function plot_single_method(method, t_gnss, t_imu, C_B_N, p_gnss_ned, v_gnss_ned, a_gnss_ned, p_imu, v_imu, a_imu, acc_body_corr, base, r0_ecef, C_e2n)
    %PLOT_SINGLE_METHOD Helper to produce per-method comparison figures.
    %   PLOT_SINGLE_METHOD(METHOD, T_GNSS, T_IMU, C_B_N, P_GNSS_NED, V_GNSS_NED,
    %   A_GNSS_NED, P_IMU, V_IMU, A_IMU, ACC_BODY_CORR, BASE, R0_ECEF, C_E2N)
    %   generates plots comparing the IMU integration against GNSS in NED,
    %   ECEF, body and mixed frames.  BASE is used as the filename prefix for
    %   the saved PDF figures.

    dims = {'North','East','Down'};
    % ----- NED frame -----
    fig = figure('Visible','off','Position',[100 100 1200 900]);
    for i = 1:3
        subplot(3,3,i); hold on;
        plot(t_gnss, p_gnss_ned(:,i),'k--','DisplayName','GNSS');
        plot(t_imu, p_imu(:,i),'b-','DisplayName',method);
        hold off; grid on; legend; title(['Position ' dims{i}]); ylabel('m');

        subplot(3,3,i+3); hold on;
        plot(t_gnss, v_gnss_ned(:,i),'k--','DisplayName','GNSS');
        plot(t_imu, v_imu(:,i),'b-','DisplayName',method);
        hold off; grid on; legend; title(['Velocity ' dims{i}]); ylabel('m/s');

        subplot(3,3,i+6); hold on;
        plot(t_gnss, a_gnss_ned(:,i),'k--','DisplayName','GNSS');
        plot(t_imu, a_imu(:,i),'b-','DisplayName',method);
        hold off; grid on; legend; title(['Acceleration ' dims{i}]); ylabel('m/s^2');
    end
    sgtitle([method ' Comparison in NED frame']);
    fname = [base '_Task4_NEDFrame.pdf'];
    set(fig,'PaperPositionMode','auto');
    print(fig,fname,'-dpdf','-bestfit');
    fprintf('Comparison plot in NED frame saved\n');
    close(fig);

    % ----- ECEF frame -----
    fprintf('Plotting all data in ECEF frame.\n');
    C_n2e = C_e2n';
    fig = figure('Visible','off','Position',[100 100 1200 900]);
    p_gnss_ecef = (C_n2e*p_gnss_ned' + r0_ecef)';
    v_gnss_ecef = (C_n2e*v_gnss_ned')';
    a_gnss_ecef = (C_n2e*a_gnss_ned')';
    a_imu_ecef  = (C_n2e*a_imu')';
    p_imu_ecef  = (C_n2e*p_imu')';
    v_imu_ecef  = (C_n2e*v_imu')';
    dims_e = {'X','Y','Z'};
    for i = 1:3
        subplot(3,3,i); hold on;
        plot(t_gnss, p_gnss_ecef(:,i),'k--','DisplayName','GNSS');
        plot(t_imu, p_imu_ecef(:,i),'b-','DisplayName',method);
        hold off; grid on; legend; title(['Position ' dims_e{i}]); ylabel('m');

        subplot(3,3,i+3); hold on;
        plot(t_gnss, v_gnss_ecef(:,i),'k--','DisplayName','GNSS');
        plot(t_imu, v_imu_ecef(:,i),'b-','DisplayName',method);
        hold off; grid on; legend; title(['Velocity ' dims_e{i}]); ylabel('m/s');

        subplot(3,3,i+6); hold on;
        plot(t_gnss, a_gnss_ecef(:,i),'k--','DisplayName','GNSS');
        plot(t_imu, a_imu_ecef(:,i),'b-','DisplayName',method);
        hold off; grid on; legend; title(['Acceleration ' dims_e{i}]); ylabel('m/s^2');
    end
    sgtitle([method ' Comparison in ECEF frame']);
    fname = [base '_Task4_ECEFFrame.pdf'];
    set(fig,'PaperPositionMode','auto');
    print(fig,fname,'-dpdf','-bestfit');
    fprintf('All data in ECEF frame plot saved\n');
    close(fig);

    % ----- Body frame -----
    fprintf('Plotting all data in body frame.\n');
    fig = figure('Visible','off','Position',[100 100 1200 900]);
    C_N_B = C_B_N';
    pos_body = (C_N_B*p_gnss_ned')';
    vel_body = (C_N_B*v_gnss_ned')';
    dims_b = {'X','Y','Z'};
    for i = 1:3
        subplot(3,3,i); plot(t_gnss,pos_body(:,i),'k-'); grid on; title(['Position b' dims_b{i}]); ylabel('m');
        subplot(3,3,i+3); plot(t_gnss,vel_body(:,i),'k-'); grid on; title(['Velocity b' dims_b{i}]); ylabel('m/s');
        subplot(3,3,i+6); plot(t_imu, acc_body_corr(:,i),'b-'); grid on; title(['Acceleration b' dims_b{i}]); ylabel('m/s^2');
    end
    sgtitle([method ' Data in Body Frame']);
    fname = [base '_Task4_BodyFrame.pdf'];
    set(fig,'PaperPositionMode','auto');
    print(fig,fname,'-dpdf','-bestfit');
    fprintf('All data in body frame plot saved\n');
    close(fig);

    % ----- Mixed frame (ECEF position/velocity + body acceleration) -----
    fprintf('Plotting data in mixed frames.\n');
    fig = figure('Visible','off','Position',[100 100 1200 900]);
    for i = 1:3
        subplot(3,3,i); plot(t_gnss,p_gnss_ecef(:,i),'k-'); grid on; title(['Pos ' dims_e{i} ' ECEF']); ylabel('m');
        subplot(3,3,i+3); plot(t_gnss,v_gnss_ecef(:,i),'k-'); grid on; title(['Vel ' dims_e{i} ' ECEF']); ylabel('m/s');
        subplot(3,3,i+6); plot(t_imu, acc_body_corr(:,i),'b-'); grid on; title(['Acc ' dims_b{i} ' Body']); ylabel('m/s^2');
    end
    sgtitle([method ' Mixed Frame Data']);
    fname = [base '_Task4_MixedFrame.pdf'];
    set(fig,'PaperPositionMode','auto');
    print(fig,fname,'-dpdf','-bestfit');
    fprintf('Mixed frames plot saved\n');
    close(fig);
end

function q_new = propagate_quaternion(q_old, w, dt)
    %PROPAGATE_QUATERNION Propagate quaternion using body angular rate.
    %   Q_NEW = PROPAGATE_QUATERNION(Q_OLD, W, DT) integrates the angular rate
    %   vector W over the timestep DT and multiplies it with the previous
    %   quaternion Q_OLD.  The returned quaternion is normalised.
    w_norm = norm(w);
    if w_norm > 1e-9
        axis = w / w_norm;
        angle = w_norm * dt;
        dq = [cos(angle/2); axis * sin(angle/2)];
    else
        dq = [1; 0; 0; 0];
    end
    q_new = quat_multiply(q_old, dq);
    q_new = q_new / norm(q_new);
end

function q_out = quat_multiply(q1, q2)
    %QUAT_MULTIPLY Hamilton product of two quaternions.
    %   Q_OUT = QUAT_MULTIPLY(Q1, Q2) returns the quaternion product using the
    %   convention [w x y z].
    w1=q1(1); x1=q1(2); y1=q1(3); z1=q1(4);
    w2=q2(1); x2=q2(2); y2=q2(3); z2=q2(4);
    q_out = [w1*w2 - x1*x2 - y1*y2 - z1*z2;
             w1*x2 + x1*w2 + y1*z2 - z1*y2;
             w1*y2 - x1*z2 + y1*w2 + z1*x2;
             w1*z2 + x1*y2 - y1*x2 + z1*w2];
end

function R = quat_to_rot(q)
    %QUAT_TO_ROT Convert quaternion to rotation matrix.
    %   R = QUAT_TO_ROT(Q) returns the 3×3 rotation matrix corresponding to the
    %   quaternion Q = [w x y z].
    qw=q(1); qx=q(2); qy=q(3); qz=q(4);
    R=[1-2*(qy^2+qz^2), 2*(qx*qy-qw*qz), 2*(qx*qz+qw*qy);
       2*(qx*qy+qw*qz), 1-2*(qx^2+qz^2), 2*(qy*qz-qw*qx);
       2*(qx*qz-qw*qy), 2*(qy*qz+qw*qx), 1-2*(qx^2+qy^2)];
end

function q = rot_to_quaternion(R)
    %ROT_TO_QUATERNION Convert rotation matrix to quaternion.
    %   Q = ROT_TO_QUATERNION(R) converts the 3×3 rotation matrix R into a
    %   quaternion Q = [w x y z].  The output is normalised and the scalar part
    %   is kept positive.
    tr = trace(R);
    if tr > 0
        S = sqrt(tr + 1.0) * 2;
        qw = 0.25 * S;
        qx = (R(3,2) - R(2,3)) / S;
        qy = (R(1,3) - R(3,1)) / S;
        qz = (R(2,1) - R(1,2)) / S;
    elseif (R(1,1) > R(2,2)) && (R(1,1) > R(3,3))
        S = sqrt(1.0 + R(1,1) - R(2,2) - R(3,3)) * 2;
        qw = (R(3,2) - R(2,3)) / S;
        qx = 0.25 * S;
        qy = (R(1,2) + R(2,1)) / S;
        qz = (R(1,3) + R(3,1)) / S;
    elseif R(2,2) > R(3,3)
        S = sqrt(1.0 + R(2,2) - R(1,1) - R(3,3)) * 2;
        qw = (R(1,3) - R(3,1)) / S;
        qx = (R(1,2) + R(2,1)) / S;
        qy = 0.25 * S;
        qz = (R(2,3) + R(3,2)) / S;
    else
        S = sqrt(1.0 + R(3,3) - R(1,1) - R(2,2)) * 2;
        qw = (R(2,1) - R(1,2)) / S;
        qx = (R(1,3) + R(3,1)) / S;
        qy = (R(2,3) + R(3,2)) / S;
        qz = 0.25 * S;
    end
    q = [qw; qx; qy; qz];
    if q(1) < 0, q = -q; end
    q = q / norm(q);
end<|MERGE_RESOLUTION|>--- conflicted
+++ resolved
@@ -237,12 +237,7 @@
     warning('Task1 init file %s not found, using default gravity %.3f m/s^2', task1_file, constants.GRAVITY);
     g_NED = [0; 0; constants.GRAVITY];
 end
-<<<<<<< HEAD
-% Gravity vector loaded from Task 1 is used directly to maintain parity with
-% the Python implementation. Do not override with the nominal constant.
-=======
-fprintf('Gravity vector applied: [%.8f %.8f %.8f]\n', g_NED);
->>>>>>> 42d2e2fa
+
 omega_E = constants.EARTH_RATE;                     % rad/s
 omega_ie_NED = omega_E * [cos(ref_lat); 0; -sin(ref_lat)];
 
