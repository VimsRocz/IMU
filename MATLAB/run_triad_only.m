<<<<<<< HEAD
%RUN_TRIAD_ONLY  Process dataset X002 using the TRIAD method.
%   This script mirrors ``src/run_triad_only.py`` but follows the
%   ``run_all_methods.m`` approach where Tasks 1--7 are executed
%   sequentially in MATLAB. Dataset files are referenced directly from the
%   repository root and all outputs are written to ``MATLAB/results/`` using the
%   standard naming convention. The printed rotation matrix should match
%   the Python value
%   ``[0.2336 -0.0454 0.9713; 0.0106 0.9990 0.0441; -0.9723 0.0000 0.2339]``
%   up to numerical precision.
=======
%RUN_TRIAD_ONLY  Process dataset with TRIAD method via a structured driver.
% Usage (recommended):
%   cfg = default_cfg();           % edit fields explicitly below if needed
%   cfg.dataset_id = 'X002';       % REQUIRED: dataset tag
%   cfg.method     = 'TRIAD';      % REQUIRED: 'TRIAD' (others ok if implemented)
%   cfg.imu_file   = 'IMU_X002.dat';
%   cfg.gnss_file  = 'GNSS_X002.csv';
%   cfg.truth_file = 'STATE_X001.txt';  % optional for Task 6/7
%   run_triad(cfg);
>>>>>>> 52a66c18
%
% Usage (legacy “just run”):
%   run_triad_only   % uses default_cfg(), then you EDIT the struct below.
%
% NOTE: No hidden defaults are used inside tasks. All inputs come from cfg.

% --- Edit this block instead of hard-coding inside tasks ---
cfg = default_cfg();

% REQUIRED: declare exactly (no hidden defaults)
cfg.dataset_id = 'X002';
cfg.method     = 'TRIAD';
cfg.imu_file   = 'IMU_X002.dat';
cfg.gnss_file  = 'GNSS_X002.csv';
cfg.truth_file = 'STATE_X001.txt';     % leave as '' if not available

<<<<<<< HEAD
results_dir = get_matlab_results_dir();
if ~exist(results_dir, 'dir'); mkdir(results_dir); end
=======
% Plotting policy (pop-up & save)
cfg.plots.popup_figures = true;        % show MATLAB figures
cfg.plots.save_pdf      = true;
cfg.plots.save_png      = true;
>>>>>>> 52a66c18

% Consistent naming/paths
cfg.paths = project_paths();            % root, results, src/utils added to path

% Resolve absolute input paths
cfg.imu_path  = fullfile(cfg.paths.root, cfg.imu_file);
cfg.gnss_path = fullfile(cfg.paths.root, cfg.gnss_file);
if ~isempty(cfg.truth_file)
    cfg.truth_path = fullfile(cfg.paths.root, cfg.truth_file);
else
    cfg.truth_path = '';
end

% Run
run_triad(cfg);<|MERGE_RESOLUTION|>--- conflicted
+++ resolved
@@ -1,24 +1,4 @@
-<<<<<<< HEAD
-%RUN_TRIAD_ONLY  Process dataset X002 using the TRIAD method.
-%   This script mirrors ``src/run_triad_only.py`` but follows the
-%   ``run_all_methods.m`` approach where Tasks 1--7 are executed
-%   sequentially in MATLAB. Dataset files are referenced directly from the
-%   repository root and all outputs are written to ``MATLAB/results/`` using the
-%   standard naming convention. The printed rotation matrix should match
-%   the Python value
-%   ``[0.2336 -0.0454 0.9713; 0.0106 0.9990 0.0441; -0.9723 0.0000 0.2339]``
-%   up to numerical precision.
-=======
-%RUN_TRIAD_ONLY  Process dataset with TRIAD method via a structured driver.
-% Usage (recommended):
-%   cfg = default_cfg();           % edit fields explicitly below if needed
-%   cfg.dataset_id = 'X002';       % REQUIRED: dataset tag
-%   cfg.method     = 'TRIAD';      % REQUIRED: 'TRIAD' (others ok if implemented)
-%   cfg.imu_file   = 'IMU_X002.dat';
-%   cfg.gnss_file  = 'GNSS_X002.csv';
-%   cfg.truth_file = 'STATE_X001.txt';  % optional for Task 6/7
-%   run_triad(cfg);
->>>>>>> 52a66c18
+
 %
 % Usage (legacy “just run”):
 %   run_triad_only   % uses default_cfg(), then you EDIT the struct below.
@@ -35,15 +15,7 @@
 cfg.gnss_file  = 'GNSS_X002.csv';
 cfg.truth_file = 'STATE_X001.txt';     % leave as '' if not available
 
-<<<<<<< HEAD
-results_dir = get_matlab_results_dir();
-if ~exist(results_dir, 'dir'); mkdir(results_dir); end
-=======
-% Plotting policy (pop-up & save)
-cfg.plots.popup_figures = true;        % show MATLAB figures
-cfg.plots.save_pdf      = true;
-cfg.plots.save_png      = true;
->>>>>>> 52a66c18
+
 
 % Consistent naming/paths
 cfg.paths = project_paths();            % root, results, src/utils added to path
@@ -54,8 +26,3 @@
 if ~isempty(cfg.truth_file)
     cfg.truth_path = fullfile(cfg.paths.root, cfg.truth_file);
 else
-    cfg.truth_path = '';
-end
-
-% Run
-run_triad(cfg);