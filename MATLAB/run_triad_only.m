--- conflicted
+++ resolved
@@ -58,12 +58,7 @@
 truth_file = fullfile(root_dir, 'STATE_X001.txt');
 if isfile(task5_file) && isfile(truth_file)
     disp('--- Running Task 6: Truth Overlay/Validation ---');
-<<<<<<< HEAD
-    run_id = sprintf('%s_%s', dataset_tag, method);
-    Task_6(task5_file, truth_file, run_id);
-=======
-    Task_6(dataset_tag, method);
->>>>>>> 0ac8c76f
+
     out_dir = fullfile(results_dir, run_id);
     fprintf('Task 6 overlay plots saved under: %s\n', out_dir);
     disp('--- Running Task 7: Residuals & Summary ---');
