--- conflicted
+++ resolved
@@ -1,25 +1,4 @@
-<<<<<<< HEAD
-%% RUN_TRIAD_ONLY  Process all datasets using the TRIAD method only
-% This helper mirrors the behaviour of ``src/run_triad_only.py``.
-% NOTE: The Python version currently processes only IMU\_X001 with GNSS\_X001.
-% TODO: Update this MATLAB wrapper for parity if single-dataset runs are
-%       required in MATLAB as well.
-% It first executes the full MATLAB pipeline for the TRIAD method via
-% ``run_all_datasets_matlab`` and then aggregates the Task 5 summaries into a
-% concise ``results/summary.csv`` within the directory returned by
-% ``get_results_dir()``.
-=======
-function run_triad_only
-%RUN_TRIAD_ONLY  Initial attitude estimation for dataset X001 using TRIAD.
-%   This MATLAB script mirrors the essential behaviour of the Python
-%   ``run_triad_only.py`` helper but processes only a single IMU/GNSS pair.
-%   The computed rotation matrix and Euler angles are saved under
-%   ``output_matlab/IMU_X001_GNSS_X001_TRIAD/`` for easy comparison with the
-%   Python implementation.
-%
-%   Usage:
-%       run_triad_only
->>>>>>> 1314ce2b
+
 %
 %   The script assumes the dataset files ``IMU_X001.dat`` and
 %   ``GNSS_X001.csv`` are located in the current working directory.
