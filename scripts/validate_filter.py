--- conflicted
+++ resolved
@@ -1,11 +1,5 @@
 import numpy as np
-<<<<<<< HEAD
-=======
-try:
-    import matplotlib.pyplot as plt
-except Exception:  # pragma: no cover - optional plotting dependency
-    plt = None
->>>>>>> 585384d3
+
 
 
 def compute_residuals(gnss_times, gnss_pos, filt_times, filt_pos):
