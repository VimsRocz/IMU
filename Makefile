.PHONY: test

test:
<<<<<<< HEAD
	pip install -r requirements-dev.txt -r requirements.txt
	pytest -q
=======
        pip install -r requirements-dev.txt -r requirements.txt
        pytest -q
>>>>>>> 585384d3
<|MERGE_RESOLUTION|>--- conflicted
+++ resolved
@@ -1,10 +1,3 @@
 .PHONY: test
 
 test:
-<<<<<<< HEAD
-	pip install -r requirements-dev.txt -r requirements.txt
-	pytest -q
-=======
-        pip install -r requirements-dev.txt -r requirements.txt
-        pytest -q
->>>>>>> 585384d3
