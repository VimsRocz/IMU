function Task_5(imuFile, gnssFile)
    % TASK 5: Kalman filter sensor fusion
    fprintf('\nTASK 5: Kalman filter sensor fusion\n');

    if ~exist('results','dir')
        mkdir('results');
    end
    [~, imu_name, ~] = fileparts(imuFile);
    [~, gnss_name, ~] = fileparts(gnssFile);
    tag = [imu_name '_' gnss_name];

    S1 = load(fullfile('results', ['Task1_init_' tag '.mat']));
    S3 = load(fullfile('results', ['Task3_attitude_' tag '.mat']));
    lat = S1.lat; lon = S1.lon; g_NED = S1.g_NED;
    R_BN = S3.R_tri;

    T = readtable(get_data_file(gnssFile));
    gnss_t = T.Posix_Time - T.Posix_Time(1);
    pos_ecef = [T.X_ECEF_m T.Y_ECEF_m T.Z_ECEF_m];
    C = ecef2ned_matrix(deg2rad(lat), deg2rad(lon));
    r0 = pos_ecef(1,:)';
    % convert GNSS ECEF coordinates to NED relative to the start point
    % use r0' to broadcast the origin across all rows
    pos_ned = (C*(pos_ecef - r0')')';

    imu = load(get_data_file(imuFile));
    dt = mean(diff(imu(1:100,2))); if dt<=0, dt=1/400; end
    acc_body = imu(:,6:8)/dt;
    gyro_body = imu(:,3:5)/dt;
    acc_ned = (R_BN*acc_body')' + g_NED';
    imu_t = (0:size(acc_ned,1)-1)*dt;

    N = length(imu_t);
    x = zeros(6,1); P = eye(6);
    Q = eye(6)*0.01; Rm = eye(3)*1;
    gnss_idx = 1;
    fused_pos = zeros(N,3); fused_vel = zeros(N,3);
    zupt_count = 0;
    for i=2:N
        dti = imu_t(i) - imu_t(i-1);
        F = [eye(3) eye(3)*dti; zeros(3) eye(3)];
        B = [0.5*dti^2*eye(3); dti*eye(3)];
        x = F*x + B*acc_ned(i,:)';
        P = F*P*F' + Q;
        if gnss_idx <= length(gnss_t) && abs(imu_t(i)-gnss_t(gnss_idx)) < dti/2
            z = pos_ned(gnss_idx,:)';
            H = [eye(3) zeros(3)];
            y = z - H*x;
            S = H*P*H' + Rm;
            K = P*H'/S;
            x = x + K*y;
            P = (eye(6)-K*H)*P;
            gnss_idx = gnss_idx + 1;
        end
        if all(abs(acc_body(i,:)) < 0.05) && all(abs(gyro_body(i,:)) < 1e-3)
            zupt_count = zupt_count + 1;
        end
        fused_pos(i,:) = x(1:3)';
        fused_vel(i,:) = x(4:6)';
    end

    figure; subplot(2,1,1); plot(imu_t,fused_pos); hold on; plot(gnss_t,pos_ned,'k.');
    legend('x','y','z','GNSS'); ylabel('Position (m)');
    subplot(2,1,2); plot(imu_t,fused_vel); ylabel('Velocity (m/s)'); xlabel('Time (s)');
    saveas(gcf, fullfile('results', ['Task5_fused_' tag '.png'])); close;

<<<<<<< HEAD
    rmse_pos = sqrt(mean((pos_ned(1:length(fused_pos))-fused_pos).^2,'all'));
    final_pos_err = norm(fused_pos(end,:) - pos_ned(end,:));
    fprintf(['[SUMMARY] method=TRIAD imu=%s gnss=%s rmse_pos=%6.2f ' ...
        'final_pos=%6.2f ZUPTcnt=%d\n'], ...
        imu_name, gnss_name, rmse_pos, final_pos_err, zupt_count);
=======
    % compute RMSE of the fused position using the common length of
    % the GNSS and fused position arrays
    Npos = min(size(pos_ned,1), size(fused_pos,1));
    rmse_pos = sqrt(mean((pos_ned(1:Npos,:) - fused_pos(1:Npos,:)).^2,'all'));
    % record the final position error at the last common time step
    final_pos_err = norm(fused_pos(Npos,:) - pos_ned(Npos,:));
    fprintf('[SUMMARY] method=TRIAD imu=%s gnss=%s rmse_pos=%6.2f final_pos=%6.2f ZUPTcnt=%d\n',...
        imuFile, gnssFile, rmse_pos, final_pos_err, zupt_count);
>>>>>>> a324f2c1
    save(fullfile('results', ['Task5_fused_' tag '.mat']),'fused_pos','fused_vel');
end

function C = ecef2ned_matrix(lat, lon)
    sphi = sin(lat); cphi = cos(lat); sl = sin(lon); cl = cos(lon);
    C = [ -sphi*cl -sphi*sl cphi; -sl cl 0; -cphi*cl -cphi*sl -sphi];
end<|MERGE_RESOLUTION|>--- conflicted
+++ resolved
@@ -64,22 +64,7 @@
     subplot(2,1,2); plot(imu_t,fused_vel); ylabel('Velocity (m/s)'); xlabel('Time (s)');
     saveas(gcf, fullfile('results', ['Task5_fused_' tag '.png'])); close;
 
-<<<<<<< HEAD
-    rmse_pos = sqrt(mean((pos_ned(1:length(fused_pos))-fused_pos).^2,'all'));
-    final_pos_err = norm(fused_pos(end,:) - pos_ned(end,:));
-    fprintf(['[SUMMARY] method=TRIAD imu=%s gnss=%s rmse_pos=%6.2f ' ...
-        'final_pos=%6.2f ZUPTcnt=%d\n'], ...
-        imu_name, gnss_name, rmse_pos, final_pos_err, zupt_count);
-=======
-    % compute RMSE of the fused position using the common length of
-    % the GNSS and fused position arrays
-    Npos = min(size(pos_ned,1), size(fused_pos,1));
-    rmse_pos = sqrt(mean((pos_ned(1:Npos,:) - fused_pos(1:Npos,:)).^2,'all'));
-    % record the final position error at the last common time step
-    final_pos_err = norm(fused_pos(Npos,:) - pos_ned(Npos,:));
-    fprintf('[SUMMARY] method=TRIAD imu=%s gnss=%s rmse_pos=%6.2f final_pos=%6.2f ZUPTcnt=%d\n',...
-        imuFile, gnssFile, rmse_pos, final_pos_err, zupt_count);
->>>>>>> a324f2c1
+
     save(fullfile('results', ['Task5_fused_' tag '.mat']),'fused_pos','fused_vel');
 end
 
