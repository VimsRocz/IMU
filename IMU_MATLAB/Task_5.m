function Task_5(imu_path, gnss_path, method, gnss_pos_ned)
%TASK_5  Run 9-state KF using IMU & GNSS NED positions
    if nargin < 1 || isempty(imu_path)
        error('IMU path not specified');
    end
    if nargin < 2 || isempty(gnss_path)
        error('GNSS path not specified');
    end
    if nargin < 3 || isempty(method)
        method = 'TRIAD';
    end

    results_dir = 'results';
    if ~exist(results_dir,'dir')
        mkdir(results_dir);
    end
    if ~isfile(gnss_path)
        error('Task_5:GNSSFileNotFound', ...
              'Could not find GNSS data at:\n  %s\nCheck path or filename.', ...
              gnss_path);
    end
    if ~isfile(imu_path)
        error('Task_5:IMUFileNotFound', ...
              'Could not find IMU data at:\n  %s\nCheck path or filename.', ...
              imu_path);
    end
    [~, imu_name, ~] = fileparts(imu_path);
    [~, gnss_name, ~] = fileparts(gnss_path);
    pair_tag = [imu_name '_' gnss_name];
    tag = [pair_tag '_' method];

    if isempty(method)
        log_tag = '';
    else
        log_tag = [' (' method ')'];
    end
    fprintf('\nTASK 5%s: Sensor Fusion with Kalman Filter\n', log_tag);

    % Load attitude estimate from Task 3 results
    results_file = fullfile(results_dir, sprintf('Task3_results_%s.mat', pair_tag));
    data = load(results_file);
    task3_results = data.task3_results;
    if ~isfield(task3_results, method)
        error('Method %s not found in task3_results', method);
    end
    C_B_N = task3_results.(method).R;

    % Load GNSS data to obtain time and velocity
    gnss_tbl = readtable(gnss_path);
    gnss_time = gnss_tbl.Posix_Time;
    vel_cols = {'VX_ECEF_mps','VY_ECEF_mps','VZ_ECEF_mps'};
    pos_cols = {'X_ECEF_m','Y_ECEF_m','Z_ECEF_m'};
    gnss_pos_ecef = gnss_tbl{:, pos_cols};
    gnss_vel_ecef = gnss_tbl{:, vel_cols};
    first_idx = find(gnss_pos_ecef(:,1) ~= 0, 1, 'first');
    ref_r0 = gnss_pos_ecef(first_idx, :)';
    [lat_deg, lon_deg, ~] = ecef_to_geodetic(ref_r0(1), ref_r0(2), ref_r0(3));
    C_ECEF_to_NED = compute_C_ECEF_to_NED(deg2rad(lat_deg), deg2rad(lon_deg));
    if nargin < 4 || isempty(gnss_pos_ned)
        gnss_pos_ned = (C_ECEF_to_NED * (gnss_pos_ecef' - ref_r0))';
    end
    gnss_vel_ned = (C_ECEF_to_NED * gnss_vel_ecef')';
    dt_gnss = diff(gnss_time);
    gnss_accel_ned = [zeros(1,3); diff(gnss_vel_ned) ./ dt_gnss];

    % Load IMU data
    imu_raw = readmatrix(imu_path);
    dt_imu = mean(diff(imu_raw(1:100,2)));
    if dt_imu <= 0 || isnan(dt_imu)
        dt_imu = 1/400;
    end
    imu_time = (0:size(imu_raw,1)-1)' * dt_imu + gnss_time(1);
    gyro_body_raw = imu_raw(:,3:5) / dt_imu;
    acc_body_raw = imu_raw(:,6:8) / dt_imu;

    % Load biases estimated in Task 2
    task2_file = fullfile(results_dir, ['Task2_body_' tag '.mat']);
    if isfile(task2_file)
        t2 = load(task2_file);
        acc_bias = t2.acc_bias;
        gyro_bias = t2.gyro_bias;
    else
        warning('Task 2 results not found, estimating biases from first samples');
        N_static = min(4000, size(acc_body_raw,1));
        acc_bias = mean(acc_body_raw(1:N_static,:),1)';
        gyro_bias = mean(gyro_body_raw(1:N_static,:),1)';
    end
    fprintf('Using accelerometer bias: [%.4f %.4f %.4f]\n', acc_bias);
    fprintf('Using gyroscope bias:     [%.6f %.6f %.6f]\n', gyro_bias);

    % Apply bias correction to IMU data
    gyro_body_raw = gyro_body_raw - gyro_bias';
    acc_body_raw  = acc_body_raw  - acc_bias';

<<<<<<< HEAD
=======
% Ensure Task 3 results are available
if ~isfile(results_file)
    error('Task_5:MissingFile', 'Task 3 results not found: %s', results_file);
end
>>>>>>> 5ecbdb65

%% ========================================================================
% Subtask 5.1-5.5: Configure and Initialize 9-State Filter
% =========================================================================
fprintf('\nSubtask 5.1-5.5: Configuring and Initializing 9-State Kalman Filter.\n');
results4 = fullfile(results_dir, sprintf('Task4_results_%s.mat', pair_tag));
if ~isfile(results4)
    error('Task_5:MissingResults', ...
          'Task 4 must run first and save gnss_pos_ned.');
end
S = load(results4,'gnss_pos_ned');
if ~isfield(S,'gnss_pos_ned')
    error('Task_5:BadMATfile', ...
          '''gnss_pos_ned'' not found in %s', results4);
end
gnss_pos_ned = S.gnss_pos_ned;
% State vector x: [pos; vel; acc]' (9x1)
x = zeros(9, 1);
x(1:3) = gnss_pos_ned(1,:)';
x(4:6) = gnss_vel_ned(1,:)';
% Initial acceleration is assumed to be zero
P = eye(9) * 1.0; % Covariance matrix (9x9)
Q = eye(9) * 0.01; % Process noise covariance (9x9)
R = eye(6) * 0.1;  % Measurement noise covariance (6x6 for pos & vel)
H = [eye(6), zeros(6,3)]; % Measurement matrix (6x9)

% --- Attitude Initialization ---
q_b_n = rot_to_quaternion(C_B_N); % Initial attitude quaternion

% --- Pre-allocate Log Arrays ---
num_imu_samples = length(imu_time);
x_log = zeros(9, num_imu_samples);
euler_log = zeros(3, num_imu_samples);
zupt_log = zeros(1, num_imu_samples);
zupt_count = 0;
fprintf('-> 9-State filter initialized.\n');

%% ========================================================================
% Subtask 5.6: Kalman Filter for Sensor Fusion
% =========================================================================
fprintf('\nSubtask 5.6: Running Kalman Filter for sensor fusion.\n');

% Interpolate GNSS measurements to IMU timestamps
gnss_pos_interp = interp1(gnss_time, gnss_pos_ned, imu_time, 'linear', 'extrap');
gnss_vel_interp = interp1(gnss_time, gnss_vel_ned, imu_time, 'linear', 'extrap');

% --- Main Filter Loop ---
fprintf('-> Starting filter loop over %d IMU samples...\n', num_imu_samples);
for i = 1:num_imu_samples
    % --- 1. State Propagation (Prediction) ---
    F = eye(9);
    F(1:3, 4:6) = eye(3) * dt_imu;
    F(4:6, 7:9) = eye(3) * dt_imu;
    
    x = F * x;
    P = F * P * F' + Q * dt_imu;
    
    % --- 2. Attitude Propagation ---
    w_b = gyro_body_raw(i,:)'; % Using raw gyro for propagation
    q_b_n = propagate_quaternion(q_b_n, w_b, dt_imu);
    
    % --- 3. Measurement Update (Correction) ---
    z = [gnss_pos_interp(i,:)'; gnss_vel_interp(i,:)'];
    y = z - H * x;
    S = H * P * H' + R;
    K = (P * H') / S;
    x = x + K * y;
    P = (eye(9) - K * H) * P;
    
    % --- 4. Zero-Velocity Update (ZUPT) ---
    win_size = 80;
    static_start = 297;
    static_end   = min(479907, num_imu_samples);

    if i >= static_start && i <= static_end
        zupt_count = zupt_count + 1;
        zupt_log(i) = 1;
        H_z = [zeros(3), eye(3), zeros(3)];
        R_z = eye(3) * 1e-4;
        y_z = -H_z * x;
        S_z = H_z * P * H_z' + R_z;
        K_z = (P * H_z') / S_z;
        x = x + K_z * y_z;
        P = (eye(9) - K_z * H_z) * P;
    elseif i > win_size
        acc_win = acc_body_raw(i-win_size+1:i, :);
        gyro_win = gyro_body_raw(i-win_size+1:i, :);
        if is_static(acc_win, gyro_win)
            zupt_count = zupt_count + 1;
            zupt_log(i) = 1;
            H_z = [zeros(3), eye(3), zeros(3)];
            R_z = eye(3) * 1e-4;
            y_z = -H_z * x;
            S_z = H_z * P * H_z' + R_z;
            K_z = (P * H_z') / S_z;
            x = x + K_z * y_z;
            P = (eye(9) - K_z * H_z) * P;
        end
    end

    % --- Log State and Attitude ---
    x_log(:, i) = x;
    euler_log(:, i) = quat_to_euler(q_b_n);
end
fprintf('-> Filter loop complete. Total ZUPT applications: %d\n', zupt_count);

%% ========================================================================
% Subtask 5.7: Handle Event at 5000s
% =========================================================================
fprintf('\nSubtask 5.7: No event handling needed as time < 5000s.\n');

%% ========================================================================
% Subtask 5.8: Plotting Results
% =========================================================================
fprintf('\nSubtask 5.8: Plotting Kalman filter results.\n');

% Ensure array sizes match for plotting
if numel(imu_time) ~= size(x_log,2)
    N = min(numel(imu_time), size(x_log,2));
    imu_time = imu_time(1:N);
    x_log = x_log(:,1:N);
    euler_log = euler_log(:,1:N);
    zupt_log = zupt_log(1:N);
end
if numel(gnss_time) ~= size(gnss_pos_ned,1)
    N = min(numel(gnss_time), size(gnss_pos_ned,1));
    gnss_time = gnss_time(1:N);
    gnss_pos_ned = gnss_pos_ned(1:N,:);
    gnss_vel_ned = gnss_vel_ned(1:N,:);
    gnss_accel_ned = gnss_accel_ned(1:N,:);
end

% --- Plot 1: Position Comparison ---
figure('Name', 'KF Results: Position', 'Position', [100 100 1200 600]);
labels = {'North', 'East', 'Down'};
for i = 1:3
    subplot(3, 1, i); hold on;
    plot(gnss_time, gnss_pos_ned(:,i), 'k:', 'LineWidth', 1, 'DisplayName', 'GNSS (Raw)');
    plot(imu_time, x_log(i,:), 'b-', 'LineWidth', 1.5, 'DisplayName', 'Fused (KF)');
    hold off; grid on; legend; ylabel('[m]'); title(['Position: ' labels{i}]);
end
xlabel('Time (s)'); sgtitle('Kalman Filter Fused Position vs. GNSS');
pos_file = fullfile(results_dir, sprintf('%s_Task5_Position.pdf', tag));
set(gcf,'PaperPositionMode','auto');
print(gcf, pos_file, '-dpdf', '-bestfit');
fprintf('Saved plot: %s\n', pos_file);
all_file = fullfile(results_dir, sprintf('%s_Task5_AllResults.pdf', tag));
if exist(all_file, 'file'); delete(all_file); end
exportgraphics(gcf, all_file, 'Append', true);

% --- Plot 2: Velocity Comparison ---
figure('Name', 'KF Results: Velocity', 'Position', [150 150 1200 600]);
for i = 1:3
    subplot(3, 1, i); hold on;
    plot(gnss_time, gnss_vel_ned(:,i), 'k:', 'LineWidth', 1, 'DisplayName', 'GNSS (Raw)');
    plot(imu_time, x_log(i+3,:), 'b-', 'LineWidth', 1.5, 'DisplayName', 'Fused (KF)');
    zupt_indices = find(zupt_log);
    if ~isempty(zupt_indices), plot(imu_time(zupt_indices), x_log(i+3,zupt_indices), 'ro', 'MarkerSize', 3, 'DisplayName', 'ZUPT'); end
    hold off; grid on; legend; ylabel('[m/s]'); title(['Velocity: ' labels{i}]);
end
xlabel('Time (s)'); sgtitle('Kalman Filter Fused Velocity vs. GNSS');
vel_file = fullfile(results_dir, sprintf('%s_Task5_Velocity.pdf', tag));
set(gcf,'PaperPositionMode','auto');
print(gcf, vel_file, '-dpdf', '-bestfit');
fprintf('Saved plot: %s\n', vel_file);
exportgraphics(gcf, all_file, 'Append', true);

% --- Plot 3: Acceleration Comparison ---
figure('Name', 'KF Results: Acceleration', 'Position', [150 150 1200 600]);
for i = 1:3
    subplot(3, 1, i); hold on;
    plot(gnss_time, gnss_accel_ned(:,i), 'k:', 'LineWidth', 1, 'DisplayName', 'GNSS (Derived)');
    plot(imu_time, x_log(i+6,:), 'b-', 'LineWidth', 1.5, 'DisplayName', 'Fused (KF)');
    hold off; grid on; legend; ylabel('[m/s^2]'); title(['Acceleration: ' labels{i}]);
end
xlabel('Time (s)'); sgtitle('Kalman Filter Fused Acceleration vs. GNSS');
acc_file = fullfile(results_dir, sprintf('%s_Task5_Acceleration.pdf', tag));
set(gcf,'PaperPositionMode','auto');
print(gcf, acc_file, '-dpdf', '-bestfit');
fprintf('Saved plot: %s\n', acc_file);
exportgraphics(gcf, all_file, 'Append', true);

% --- Plot 4: Attitude (Euler Angles) ---
figure('Name', 'KF Results: Attitude', 'Position', [200 200 1200 600]);
euler_labels = {'Roll', 'Pitch', 'Yaw'};
for i = 1:3
    subplot(3, 1, i);
    plot(imu_time, rad2deg(euler_log(i,:)), 'b-');
    grid on; ylabel('[deg]'); title([euler_labels{i} ' Angle']);
end
xlabel('Time (s)'); sgtitle('Attitude Estimate Over Time');
att_file = fullfile(results_dir, sprintf('%s_Task5_Attitude.pdf', tag));
set(gcf,'PaperPositionMode','auto');
print(gcf, att_file, '-dpdf', '-bestfit');
fprintf('Saved plot: %s\n', att_file);
exportgraphics(gcf, all_file, 'Append', true);

%% --- End-of-run summary statistics --------------------------------------
% Interpolate filter estimates to GNSS timestamps for residual analysis
% The transpose on x_log ensures interp1 operates over rows (time). The
% result should be Nx3 matching the GNSS matrices, so avoid an extra
% transpose which previously produced a 3xN array and caused dimension
% mismatches when subtracting from gnss_pos_ned.
pos_interp = interp1(imu_time, x_log(1:3,:)', gnss_time, 'linear', 'extrap');
vel_interp = interp1(imu_time, x_log(4:6,:)', gnss_time, 'linear', 'extrap');
res_pos = pos_interp - gnss_pos_ned;
res_vel = vel_interp - gnss_vel_ned;
rmse_pos = sqrt(mean(sum(res_pos.^2,2)));
rmse_vel = sqrt(mean(sum(res_vel.^2,2)));
% Both vectors are 3x1 column vectors so avoid an extra transpose which
% previously produced a 3x3 matrix due to implicit broadcasting.
final_pos_err = norm(x_log(1:3,end) - gnss_pos_ned(end,:)');
rms_resid_pos = sqrt(mean(res_pos.^2,'all'));
rms_resid_vel = sqrt(mean(res_vel.^2,'all'));
max_resid_pos = max(vecnorm(res_pos,2,2));
min_resid_pos = min(vecnorm(res_pos,2,2));
max_resid_vel = max(vecnorm(res_vel,2,2));
min_resid_vel = min(vecnorm(res_vel,2,2));

% --- Plot: Position Residuals ---
figure('Name', 'KF Results: Position Residuals', 'Position', [150 150 1200 600]);
err_labels = {'N', 'E', 'D'};
for i = 1:3
    subplot(3,1,i);
    plot(gnss_time, res_pos(:,i), 'b-');
    grid on; ylabel('[m]'); title(['Residual ' err_labels{i}]);
end
xlabel('Time (s)'); sgtitle('Position Residuals (KF - GNSS)');
err_file = fullfile(results_dir, sprintf('%s_Task5_ErrorAnalysis.pdf', tag));
set(gcf,'PaperPositionMode','auto');
print(gcf, err_file, '-dpdf', '-bestfit');
fprintf('Saved plot: %s\n', err_file);
exportgraphics(gcf, all_file, 'Append', true);
summary_line = sprintf(['[SUMMARY] method=%s rmse_pos=%.2fm rmse_vel=%.2fm final_pos=%.2fm ' ...
    'mean_resid_pos=%.2f rms_resid_pos=%.2f max_resid_pos=%.2f min_resid_pos=%.2f ' ...
    'mean_resid_vel=%.2f rms_resid_vel=%.2f max_resid_vel=%.2f min_resid_vel=%.2f ' ...
    'accel_bias=%.4f gyro_bias=%.4f ZUPT_count=%d'], ...
    method, rmse_pos, rmse_vel, final_pos_err, mean(vecnorm(res_pos,2,2)), rms_resid_pos, ...
    max_resid_pos, min_resid_pos, mean(vecnorm(res_vel,2,2)), rms_resid_vel, ...
    max_resid_vel, min_resid_vel, norm(acc_bias), norm(gyro_bias), zupt_count);
fprintf('%s\n', summary_line);
fprintf('Final position error: %.4f m\n', final_pos_err);
fid = fopen(fullfile(results_dir, [tag '_summary.txt']), 'w');
fprintf(fid, '%s\n', summary_line);
fclose(fid);

% Store summary metrics and biases for later analysis
results = struct('method', method, 'rmse_pos', rmse_pos, 'rmse_vel', rmse_vel, ...
    'final_pos_error', final_pos_err, 'accel_bias', acc_bias, 'gyro_bias', gyro_bias);
perf_file = fullfile(results_dir, 'IMU_GNSS_bias_and_performance.mat');
if isfile(perf_file)
    save(perf_file, '-append', 'results');
else
    save(perf_file, 'results');
end

summary_file = fullfile(results_dir, 'IMU_GNSS_summary.txt');
fid_sum = fopen(summary_file, 'a');
fprintf(fid_sum, '%s\n', summary_line);
fclose(fid_sum);

% Persist core results for unit tests and further analysis
results_file = fullfile(results_dir, sprintf('Task5_results_%s.mat', pair_tag));
save(results_file, 'gnss_pos_ned', 'gnss_vel_ned', 'x_log', 'euler_log', 'zupt_log');
fprintf('Results saved to %s\n', results_file);

method_file = fullfile(results_dir, [tag '_task5_results.mat']);
save(method_file, 'gnss_pos_ned', 'gnss_vel_ned', 'x_log', 'euler_log', 'zupt_log');
fprintf('Method-specific results saved to %s\n', method_file);

end % End of main function

%% ========================================================================
%  LOCAL HELPER FUNCTIONS
% =========================================================================
    function q_new = propagate_quaternion(q_old, w, dt)
        w_norm = norm(w);
        if w_norm > 1e-9
            axis = w / w_norm;
            angle = w_norm * dt;
            dq = [cos(angle/2); axis * sin(angle/2)];
        else
            dq = [1; 0; 0; 0];
        end
        q_new = quat_multiply(q_old, dq);
    end

    function q_out = quat_multiply(q1, q2)
        w1 = q1(1); x1 = q1(2); y1 = q1(3); z1 = q1(4);
        w2 = q2(1); x2 = q2(2); y2 = q2(3); z2 = q2(4);
        q_out = [w1*w2 - x1*x2 - y1*y2 - z1*z2;
                 w1*x2 + x1*w2 + y1*z2 - z1*y2;
                 w1*y2 - x1*z2 + y1*w2 + z1*x2;
                 w1*z2 + x1*y2 - y1*x2 + z1*w2];
    end

    function euler = quat_to_euler(q)
        w = q(1); x = q(2); y = q(3); z = q(4);
        sinr_cosp = 2 * (w * x + y * z);
        cosr_cosp = 1 - 2 * (x * x + y * y);
        roll = atan2(sinr_cosp, cosr_cosp);

        sinp = 2 * (w * y - z * x);
        if abs(sinp) >= 1
            pitch = sign(sinp) * (pi/2);
        else
            pitch = asin(sinp);
        end

        siny_cosp = 2 * (w * z + x * y);
        cosy_cosp = 1 - 2 * (y * y + z * z);
        yaw = atan2(siny_cosp, cosy_cosp);
        euler = [roll; pitch; yaw];
    end

    function R = quat_to_rot(q)
        qw = q(1); qx = q(2); qy = q(3); qz = q(4);
        R = [1 - 2 * (qy^2 + qz^2), 2 * (qx*qy - qw*qz), 2 * (qx*qz + qw*qy);
             2 * (qx*qy + qw*qz), 1 - 2 * (qx^2 + qz^2), 2 * (qy*qz - qw*qx);
             2 * (qx*qz - qw*qy), 2 * (qy*qz + qw*qx), 1 - 2 * (qx^2 + qy^2)];
    end

    function q = rot_to_quaternion(R)
        tr = trace(R);
        if tr > 0
            S = sqrt(tr + 1.0) * 2;
            qw = 0.25 * S;
            qx = (R(3,2) - R(2,3)) / S;
            qy = (R(1,3) - R(3,1)) / S;
            qz = (R(2,1) - R(1,2)) / S;
        elseif (R(1,1) > R(2,2)) && (R(1,1) > R(3,3))
            S = sqrt(1.0 + R(1,1) - R(2,2) - R(3,3)) * 2;
            qw = (R(3,2) - R(2,3)) / S;
            qx = 0.25 * S;
            qy = (R(1,2) + R(2,1)) / S;
            qz = (R(1,3) + R(3,1)) / S;
        elseif R(2,2) > R(3,3)
            S = sqrt(1.0 + R(2,2) - R(1,1) - R(3,3)) * 2;
            qw = (R(1,3) - R(3,1)) / S;
            qx = (R(1,2) + R(2,1)) / S;
            qy = 0.25 * S;
            qz = (R(2,3) + R(3,2)) / S;
        else
            S = sqrt(1.0 + R(3,3) - R(1,1) - R(2,2)) * 2;
            qw = (R(2,1) - R(1,2)) / S;
            qx = (R(1,3) + R(3,1)) / S;
            qy = (R(2,3) + R(3,2)) / S;
            qz = 0.25 * S;
        end
        q = [qw; qx; qy; qz];
        if q(1) < 0, q = -q; end
        q = q / norm(q);
    end

    function is_stat = is_static(acc, gyro)
        acc_thresh = 0.01; gyro_thresh = 1e-6;
        is_stat = all(var(acc,0,1) < acc_thresh) && ...
                   all(var(gyro,0,1) < gyro_thresh);
    end

    function C = compute_C_ECEF_to_NED(lat_rad, lon_rad)
        s_lat = sin(lat_rad); c_lat = cos(lat_rad);
        s_lon = sin(lon_rad); c_lon = cos(lon_rad);
        C = [-s_lat * c_lon, -s_lat * s_lon,  c_lat;
             -s_lon,          c_lon,         0;
             -c_lat * c_lon, -c_lat * s_lon, -s_lat];
    end
<|MERGE_RESOLUTION|>--- conflicted
+++ resolved
@@ -92,13 +92,7 @@
     gyro_body_raw = gyro_body_raw - gyro_bias';
     acc_body_raw  = acc_body_raw  - acc_bias';
 
-<<<<<<< HEAD
-=======
-% Ensure Task 3 results are available
-if ~isfile(results_file)
-    error('Task_5:MissingFile', 'Task 3 results not found: %s', results_file);
-end
->>>>>>> 5ecbdb65
+
 
 %% ========================================================================
 % Subtask 5.1-5.5: Configure and Initialize 9-State Filter
