# IMU-
<<<<<<< HEAD

IMU data processing and initialization tools in Python for experimenting with attitude initialization and GNSS/IMU fusion.

## Example data files

Several datasets are included to test different scenarios:

- **IMU_X001.dat** – Clean IMU measurements with minimal sensor noise.
- **IMU_X002.dat** – The same trajectory with additional noise injected in the inertial sensors.
- **IMU_X003.dat** – IMU readings with constant bias errors.
- **GNSS_X001.csv** – Nominal GNSS positions and velocities in ECEF coordinates.
- **GNSS_X002.csv** – GNSS data with simulated measurement noise.

## Running `GNSS_IMU_Fusion.py`

The fusion script accepts the IMU and GNSS file paths via command‑line options:

```bash
python GNSS_IMU_Fusion.py --gnss-file GNSS_X001.csv --imu-file IMU_X001.dat
python GNSS_IMU_Fusion.py --gnss-file GNSS_X002.csv --imu-file IMU_X002.dat
python GNSS_IMU_Fusion.py --gnss-file GNSS_X001.csv --imu-file IMU_X003.dat
```

Choose any combination of the GNSS and IMU datasets to evaluate the effect of noise and bias on the fusion process.

## Output

After execution, several PDF plots summarizing the results are written to the working directory. A `plot_summary.md` file is also generated that lists each PDF with a short description. These files provide visual feedback of the Kalman filter results, residuals and attitude estimates.
=======
IMU data processing and initialization tools (Python)

## Installation

Install dependencies with:

```bash
pip install -r requirements.txt
```
>>>>>>> d30cbd72
<|MERGE_RESOLUTION|>--- conflicted
+++ resolved
@@ -1,41 +1,10 @@
-# IMU-
-<<<<<<< HEAD
+# IMU
 
 IMU data processing and initialization tools in Python for experimenting with attitude initialization and GNSS/IMU fusion.
-
-## Example data files
-
-Several datasets are included to test different scenarios:
-
-- **IMU_X001.dat** – Clean IMU measurements with minimal sensor noise.
-- **IMU_X002.dat** – The same trajectory with additional noise injected in the inertial sensors.
-- **IMU_X003.dat** – IMU readings with constant bias errors.
-- **GNSS_X001.csv** – Nominal GNSS positions and velocities in ECEF coordinates.
-- **GNSS_X002.csv** – GNSS data with simulated measurement noise.
-
-## Running `GNSS_IMU_Fusion.py`
-
-The fusion script accepts the IMU and GNSS file paths via command‑line options:
-
-```bash
-python GNSS_IMU_Fusion.py --gnss-file GNSS_X001.csv --imu-file IMU_X001.dat
-python GNSS_IMU_Fusion.py --gnss-file GNSS_X002.csv --imu-file IMU_X002.dat
-python GNSS_IMU_Fusion.py --gnss-file GNSS_X001.csv --imu-file IMU_X003.dat
-```
-
-Choose any combination of the GNSS and IMU datasets to evaluate the effect of noise and bias on the fusion process.
-
-## Output
-
-After execution, several PDF plots summarizing the results are written to the working directory. A `plot_summary.md` file is also generated that lists each PDF with a short description. These files provide visual feedback of the Kalman filter results, residuals and attitude estimates.
-=======
-IMU data processing and initialization tools (Python)
 
 ## Installation
 
 Install dependencies with:
 
 ```bash
-pip install -r requirements.txt
-```
->>>>>>> d30cbd72
+pip install -r requirements.txt