# IMU_GNSS_Fusion
IMU data processing and initialization tools (Python)

## Installation

`run_all_datasets.py` installs the required packages automatically the first
time you run it. If you'd rather set them up beforehand, install the
dependencies manually with:

```bash
pip install -r requirements.txt
```

For a minimal setup you can also install the packages individually:

```bash
pip install numpy matplotlib filterpy
```

The tests, however, require the **full** `requirements.txt`, including hefty
dependencies like `cartopy`. Plotting checks additionally rely on
`matplotlib`. Installing the dependencies inside a virtual environment or a
container helps keep your base Python setup clean.

If you run into issues with filterpy on Ubuntu:

```bash
pip install --upgrade pip setuptools
pip install filterpy
```

### Installing FilterPy on Ubuntu

If installation of `filterpy` fails (for example due to missing build tools) run:

```bash
sudo apt update && sudo apt install python3-pip
pip3 install filterpy
```

### Installing test requirements

<<<<<<< HEAD
To run the unit tests you need `numpy`, `pandas`, `scipy`, `matplotlib` and `cartopy` which are all included in `requirements.txt`. Install them together with `pytest` via:
=======
To run the unit tests you need `numpy`, `pandas`, `scipy`, `cartopy` **and**
`matplotlib`. Plotting checks require `matplotlib` so it must be installed for
the full suite to pass. All of these packages are included in `requirements.txt`.
Install them together with `pytest` via:
>>>>>>> 585384d3

```bash
pip install -r requirements-dev.txt -r requirements.txt
```


If the build error complains about Cython install it explicitly first:

```bash
pip3 install cython
pip3 install filterpy
```

## Datasets

The repository includes three IMU logs and two GNSS traces:

* `IMU_X001.dat` with `GNSS_X001.csv`
* `IMU_X002.dat` with `GNSS_X002.csv`
* `IMU_X003.dat` with `GNSS_X002.csv` (no dedicated GNSS log was recorded)

For quick tests the repository also provides truncated versions of each
file:

* `IMU_X001_small.dat`, `IMU_X002_small.dat`, `IMU_X003_small.dat`
  contain the first 1 000 IMU samples (about 2.5 s each)
* `GNSS_X001_small.csv`, `GNSS_X002_small.csv` contain the first ten GNSS
  epochs
* `STATE_X001_small.txt` holds the first 100 reference states

These mini logs drastically reduce runtimes when validating the pipeline or
the MATLAB scripts.  Use the helper configuration `config_small.yml` to run all
three mini logs in one go:

```bash
python run_triad_only.py --config config_small.yml --verbose
```

The script automatically validates `IMU_X001_small` against
`STATE_X001_small.txt` and stores the summaries in `results/`.

## Running validation

To process the bundled datasets using only the TRIAD initialisation and
validate the results, run either the Python or MATLAB helper script:

```bash
python run_triad_only.py
```

```matlab
run_triad_only
```

All output files are written to the `results/` directory.  When a matching
ground truth file such as `STATE_X001.txt` is available the script
automatically calls `validate_with_truth.py` to compare the estimated trajectory
against it. The validation summary and plots are saved alongside the exported
`.mat` files in `results/`.

## 🚀 Developing & Debugging in GitHub Codespaces

1. **Open in Codespace**  
   Click **Code → Open with Codespaces** on the repo.

2. **Install dependencies**  
   Codespaces will automatically build the container (per `.devcontainer/`), install Python & your `requirements.txt`.

3. **Enable verbose diagnostics**
   We’ve added a `--verbose` flag to `run_all_datasets.py` that enables all the extra tables and timing you requested. `GNSS_IMU_Fusion.py` also accepts `--verbose` for the same detailed diagnostics.

4. **Run with diagnostics**  
   In the integrated terminal:
   ```bash
   python run_all_datasets.py --verbose 2>&1 | tee debug_output.log
   ```

This will print:
	•	Static-Calibration Summary

=== IMU Calibration ===
Accel bias [m/s²]:    [ 0.5687, -6.9884,  0.9356 ]
Gyro bias  [rad/s]:   [ -1e-08, 6.6e-09, -3.1e-09 ]
Accel scale factor:   1.0000
Static interval:      samples 234–634 (Δt=1 s)

	•	Attitude-Determination Diagnostics for each method (gravity/Earth-rate errors, condition numbers, degeneracies)
	•	GNSS Quality Metrics (HDOP/PDOP statistics, satellite counts)
	•	ZUPT & KF events summary (counts, total ZUPT time, final covariance)
	•	Trajectory-Error Time Series (t, pos-error, vel-error)
	•	Timing & Performance per task + total
	•	Final Comparison Table across datasets & methods

	5.	Copy & paste
Once it finishes, open debug_output.log, copy the console dump and paste it back here so we can verify and iterate.

## Notes

`GNSS_IMU_Fusion.py` now detects a low-motion interval in the IMU data to
estimate the initial accelerometer and gyroscope biases. The magnitude of the
static accelerometer vector is used to compute a simple scale factor so that the
measured gravity is close to 9.81 m/s². This improves the attitude
initialisation when the first samples are not perfectly static or the sensor
scale is slightly off.
## Verifying Earth Rotation Rate

Run any dataset with the `--verbose` flag to print the **Earth rotation magnitude** measured from the static gyroscope data.
It should be close to `7.29e-5` rad/s. You can compute the nominal value with:

```bash
python - <<"EOF"
import numpy as np; print(2*np.pi/86400)
EOF
```

If the measured magnitude differs by more than a few percent, the IMU may not be completely still or needs calibration.


## Running all methods



## Running all data sets

To process every IMU/GNSS pair defined in `run_all_datasets.py`, simply run:

```bash
python run_all_datasets.py
```
By default this processes each dataset with the TRIAD, Davenport and SVD
initialisation methods. To limit the run to a single method pass
`--method METHODNAME`.
The script shows a progress bar and finishes with a small summary table:

```
All cases: 100%|##########| 9/9 [00:12<00:00,  1.31s/it]
┏━━━━━━━━━┳━━━━━━━━━━┳━━━━━━━━━━━━━━┳━━━━━━━━━━━┓
┃ Method  ┃ RMSE (m) ┃ Final Error (m) ┃ Runtime (s) ┃
┡━━━━━━━━━╇━━━━━━━━━━╇━━━━━━━━━━━━━━╇━━━━━━━━━━━┩
┃ TRIAD   ┃  12.4    ┃  8.7         ┃   1.2      ┃
┃ ...     ┃  ...     ┃  ...         ┃   ...      ┃
└─────────┴──────────┴──────────────┴───────────┘
```

## Running only the TRIAD method

If you want to process all datasets using just the TRIAD initialisation method, run the helper script `run_triad_only.py` or the MATLAB script `run_triad_only.m`:

```bash
python run_triad_only.py
```
```matlab
run_triad_only
```
This is equivalent to running `run_all_datasets.py --method TRIAD`.


After all runs complete you can compare the datasets side by side:

```bash
python plot_compare_all.py
```
This creates one `all_datasets_<method>_comparison.pdf` per method in
`results/`.

## Running a single dataset

Run `FINAL.py` to process just the first IMU/GNSS pair with all three
initialisation methods.  The script calls the fusion routine directly, so no
additional wrapper scripts are involved:

```bash
python FINAL.py
```
This produces the same logs and summary table as `run_all_datasets.py` but
only for `IMU_X001.dat` and `GNSS_X001.csv`. You can still pass `--method` or a
YAML config file just like with the batch runner.
If your shell complains about `event not found` when you try running the
shebang line directly, simply invoke the script with `python FINAL.py` or run it
as `./FINAL.py` instead.

## Automated figure generation

The module `auto_plots.py` contains helper routines for creating the standard
set of plots and a summary table of metrics for each batch run.  Integrate
these helpers into your own batch script to automatically export the six
"must‑have" figures (tasks 3–5 and validation plots) and a CSV/LaTeX table of
RMSE and innovation statistics.

```python
from auto_plots import run_batch

# one IMU/GNSS pair and one method for brevity
datasets = [("IMU_X001.dat", "GNSS_X001.csv")]
methods = ["TRIAD"]
run_batch(datasets, methods)
```

The snippet above loads the files using :func:`load_data` and places the
generated figures in `results/auto_plots/`.

Interactive exploration lives in the `notebooks/` folder. Open
`notebooks/demo.ipynb` to try the plotting utilities in Jupyter.
Additional plotting examples and a results template are available in [docs/PlottingExamples.md](docs/PlottingExamples.md).

A codex-style plotting checklist is available in [docs/PlottingChecklist.md](docs/PlottingChecklist.md).

## Summary CSV format

`summarise_runs.py` parses the log files produced by the batch scripts and
writes `results/summary.csv`. Each row contains:

- `method` – attitude initialisation method name
- `imu` – IMU data file
- `gnss` – GNSS data file
- `rmse_pos` – overall position RMSE in metres
- `final_pos` – final position error in metres

`generate_summary.py` reads this CSV to build the PDF report.

## Tests

Run the unit tests with `pytest`. **Installing the required Python packages is
mandatory** before executing any tests. The suite relies on *all* entries in
<<<<<<< HEAD
`requirements.txt` – including heavier libraries such as `cartopy` and
`matplotlib` – that can take some time to build. Using a dedicated virtual
environment or container is strongly recommended:
=======
`requirements.txt` – including heavier libraries such as `cartopy` and the
plotting backend `matplotlib`. Using a dedicated virtual environment or
container is strongly recommended:
>>>>>>> 585384d3

```bash
pip install -r requirements-dev.txt -r requirements.txt
pytest -q
```

You can also simply run `make test` to install the requirements and execute the
test suite in one command.

## MATLAB Compatibility

Each run now exports a MATLAB `.mat` file alongside the NPZ results. The plotting
and validation functions live in the `MATLAB/` directory. Add it to your path
before calling them:

```matlab
addpath('MATLAB')
plot_results('results/IMU_X001_GNSS_X001_TRIAD_kf_output.mat');
validate_3sigma('results/IMU_X001_GNSS_X001_TRIAD_kf_output.mat', 'STATE_X001.txt');
```

### Validating with Python

You can also check the exported results directly in Python. Run the helper
script with the `.mat` file, the reference trajectory and the reference
position:

```bash
python validate_with_truth.py \
  --est-file results/IMU_X001_GNSS_X001_TRIAD_kf_output.mat \
  --truth-file STATE_X001.txt \
  --ref-lat -32.026554 --ref-lon 133.455801 \
  --ref-r0 -3729051 3935676 -3348394
```
Add `--index-align` to skip time interpolation and compare samples by index:

```bash
python validate_with_truth.py \
  --est-file results/IMU_X001_GNSS_X001_TRIAD_kf_output.mat \
  --truth-file STATE_X001.txt \
  --ref-lat -32.026554 --ref-lon 133.455801 \
  --ref-r0 -3729051 3935676 -3348394 \
  --index-align
```

### Interpolating to Ground Truth

`validate_with_truth.py` first resamples the estimated position, velocity
and quaternion attitude onto the 10&nbsp;Hz timeline provided by
`STATE_X001.txt`. The raw IMU data is recorded at around **400&nbsp;Hz** and
the GNSS receiver typically updates at **1&nbsp;Hz**, so the fusion output is
available at a much higher rate than the reference trajectory.  The script
uses `numpy.interp` for the linear states and a `Slerp` spline for the
quaternions to obtain values exactly at the truth timestamps before computing
the error curves.

The script now produces position, velocity **and** attitude error plots. When
the covariance matrix `P` is available each figure includes the ±3σ envelopes
derived from the corresponding sub-blocks of `P`.
The output directory given via `--output` is created automatically if it does
not exist. After generating the plots the script prints the final position
error and RMSE (and velocity metrics when available) and saves this short
summary to `validation_summary.txt` inside the output directory.

The exported `.npz` and `.mat` structures now expose additional fields alongside
the existing error metrics:

- `attitude_q` – quaternion attitude history for the selected method
- `P_hist` – Kalman covariance matrices over time

### Running the MATLAB pipeline

```matlab
imu_path  = get_data_file('IMU_X001.dat');
gnss_path = get_data_file('GNSS_X001.csv');
main(imu_path, gnss_path);
```

`main.m` now takes the full paths to the IMU and GNSS files as arguments.
The helper function `get_data_file` searches both the repository root and
`IMU_MATLAB/data`, letting `TRIAD` and related scripts locate the bundled
sample logs automatically when you pass just the file names.

### IMU_MATLAB vs MATLAB Scripts

Two sets of MATLAB code are provided:

- **`IMU_MATLAB/`** replicates the Python pipeline via modular `Task_1`–`Task_5`
  functions. Call `main.m` or the individual tasks when you need to debug or
  inspect each processing step in detail.
- **`MATLAB/`** offers lightweight stand‑alone scripts (`TRIAD.m`, `FINAL.m`,
  `plot_results.m`, `validate_3sigma.m`). Use these for quick experiments or to
  validate the `.mat` files exported from Python.

To run `TRIAD.m` with the new data-file detection logic simply resolve the file
paths with `get_data_file` and pass them to the script:

```matlab
imu  = get_data_file('IMU_X001.dat');
gnss = get_data_file('GNSS_X001.csv');
TRIAD(imu, gnss);
```

`get_data_file` searches `IMU_MATLAB/data/` first and falls back to the
repository root, so the command works from any location.

### Sequential Task Execution

To replicate the Python pipeline step by step, call each `Task_1`–`Task_5`
function in order. Always resolve the data paths with `get_data_file` so the
commands work from any folder. Every task writes a `.mat` file that the next one
loads:

```matlab
imu  = get_data_file('IMU_X001.dat');
gnss = get_data_file('GNSS_X001.csv');

Task_1(imu, gnss, 'TRIAD');   % -> results/Task1_init_IMU_X001_GNSS_X001_TRIAD.mat
Task_2(imu, gnss, 'TRIAD');   % -> results/Task2_body_IMU_X001_GNSS_X001_TRIAD.mat
Task_3(imu, gnss, 'TRIAD');   % uses Task1/2 output, writes Task3_results_IMU_X001_GNSS_X001.mat
Task_4(imu, gnss, 'TRIAD');   % uses Task3 results, writes Task4_results_IMU_X001_GNSS_X001.mat
Task_5(imu, gnss, 'TRIAD');   % uses Task4 results, writes Task5_results_IMU_X001_GNSS_X001.mat
```

`Task_3` loads the initial vectors and biases from Tasks 1–2. `Task_4` requires
`Task3_results_<pair>.mat` to compute the NED GNSS trajectory, and `Task_5`
expects `Task4_results_<pair>.mat` to initialise the filter. Running the
commands above reproduces the Python `main` results while letting you inspect
each stage individually.

Task 5 now also exports three comparison figures that overlay GNSS, IMU-only
dead reckoning and the fused trajectory in the NED, ECEF and body frames. Look
for `<tag>_Task5_CompareNED.pdf`, `<tag>_Task5_CompareECEF.pdf` and
`<tag>_Task5_CompareBody.pdf` in the `results/` directory after the run.

## Export to MATLAB (.mat) files
To convert the saved Python results into MATLAB `.mat` files, run from the repo root:

```bash
cd /path/to/IMU
pip install numpy scipy
python export_mat.py
```

Or from *any* directory by giving the full path:

```bash
pip install numpy scipy
python /path/to/IMU/export_mat.py
```

## Additional scripts

The repository contains a few helper scripts that are not part of the regular
pipeline but can be handy for quick experiments:

- `fusion_single.py` &ndash; early stand‑alone prototype of the IMU&ndash;GNSS
  fusion routine. It exposes the full bias estimation and Kalman logic in a
  single file and is useful for debugging or exploring tuning options.
- `validate_filter.py` &ndash; command&ndash;line tool to compare a saved filter
  state history against GNSS measurements and plot the residuals.

These utilities are optional and not exercised by the unit tests.

## Next Steps

- **Logging:** Extend the built-in `logging` with the `rich` console handler to
  get colourful status messages during long runs.
- **Documentation:** The devcontainer includes Sphinx and MkDocs. Generate the
  API docs with `sphinx-build` and publish user guides with `mkdocs`.
- **CI:** Set up a simple GitHub Actions workflow that installs
  `requirements.txt`, runs `flake8` and the `pytest` suite on every pull
  request.
- **Debugging:** If the MATLAB pipeline produces kilometre-scale drift,
  consult `docs/DebuggingDrift.md` for troubleshooting steps.


See [docs/CHANGELOG.md](docs/CHANGELOG.md) for a list of recent features.<|MERGE_RESOLUTION|>--- conflicted
+++ resolved
@@ -40,14 +40,7 @@
 
 ### Installing test requirements
 
-<<<<<<< HEAD
-To run the unit tests you need `numpy`, `pandas`, `scipy`, `matplotlib` and `cartopy` which are all included in `requirements.txt`. Install them together with `pytest` via:
-=======
-To run the unit tests you need `numpy`, `pandas`, `scipy`, `cartopy` **and**
-`matplotlib`. Plotting checks require `matplotlib` so it must be installed for
-the full suite to pass. All of these packages are included in `requirements.txt`.
-Install them together with `pytest` via:
->>>>>>> 585384d3
+
 
 ```bash
 pip install -r requirements-dev.txt -r requirements.txt
@@ -272,15 +265,7 @@
 
 Run the unit tests with `pytest`. **Installing the required Python packages is
 mandatory** before executing any tests. The suite relies on *all* entries in
-<<<<<<< HEAD
-`requirements.txt` – including heavier libraries such as `cartopy` and
-`matplotlib` – that can take some time to build. Using a dedicated virtual
-environment or container is strongly recommended:
-=======
-`requirements.txt` – including heavier libraries such as `cartopy` and the
-plotting backend `matplotlib`. Using a dedicated virtual environment or
-container is strongly recommended:
->>>>>>> 585384d3
+
 
 ```bash
 pip install -r requirements-dev.txt -r requirements.txt
