# IMU_GNSS_Fusion
IMU data processing and initialization tools (Python)

## Installation

`run_all_datasets.py` installs the required packages automatically the first
time you run it. If you'd rather set them up beforehand, install the
dependencies manually with:

```bash
pip install -r requirements.txt
```

For a minimal setup you can also install the packages individually:

```bash
pip install numpy matplotlib filterpy
```

The tests, however, require the **full** `requirements.txt`, including hefty
dependencies like `cartopy`. Plotting checks additionally rely on
`matplotlib`. Installing the dependencies inside a virtual environment or a
container helps keep your base Python setup clean.

If you run into issues with filterpy on Ubuntu:

```bash
pip install --upgrade pip setuptools
pip install filterpy
```

### Installing FilterPy on Ubuntu

If installation of `filterpy` fails (for example due to missing build tools) run:

```bash
sudo apt update && sudo apt install python3-pip
pip3 install filterpy
```

### Installing test requirements

To run the unit tests you need `numpy`, `pandas`, `scipy`, `cartopy` **and**
`matplotlib`. Plotting checks require `matplotlib` so it must be installed for
the full suite to pass. All of these packages are included in `requirements.txt`.
Install them together with `pytest` via:

```bash
pip install -r requirements-dev.txt -r requirements.txt
```


If the build error complains about Cython install it explicitly first:

```bash
pip3 install cython
pip3 install filterpy
```

## Datasets

The repository includes three IMU logs and two GNSS traces:

* `IMU_X001.dat` with `GNSS_X001.csv`
* `IMU_X002.dat` with `GNSS_X002.csv`
* `IMU_X003.dat` with `GNSS_X002.csv` (no dedicated GNSS log was recorded)

For quick tests the repository also provides truncated versions of each
file:

* `IMU_X001_small.dat`, `IMU_X002_small.dat`, `IMU_X003_small.dat`
  contain the first 1 000 IMU samples (about 2.5 s each)
* `GNSS_X001_small.csv`, `GNSS_X002_small.csv` contain the first ten GNSS
  epochs
* `STATE_X001_small.txt` holds the first 100 reference states

These mini logs drastically reduce runtimes when validating the pipeline or
the MATLAB scripts.

## Running validation

To process the bundled datasets using only the TRIAD initialisation and
validate the results, run either the Python or MATLAB helper script:

```bash
python run_triad_only.py
```

```matlab
run_triad_only
```

All output files are written to the `results/` directory.  When a matching
ground truth file such as `STATE_X001.txt` is available the script
automatically calls `validate_with_truth.py` to compare the estimated trajectory
against it. The validation summary and plots are saved alongside the exported
`.mat` files in `results/`.

## 🚀 Developing & Debugging in GitHub Codespaces

1. **Open in Codespace**  
   Click **Code → Open with Codespaces** on the repo.

2. **Install dependencies**  
   Codespaces will automatically build the container (per `.devcontainer/`), install Python & your `requirements.txt`.

3. **Enable verbose diagnostics**
   We’ve added a `--verbose` flag to `run_all_datasets.py` that enables all the extra tables and timing you requested. `GNSS_IMU_Fusion.py` also accepts `--verbose` for the same detailed diagnostics.

4. **Run with diagnostics**  
   In the integrated terminal:
   ```bash
   python run_all_datasets.py --verbose 2>&1 | tee debug_output.log
   ```

This will print:
	•	Static-Calibration Summary

=== IMU Calibration ===
Accel bias [m/s²]:    [ 0.5687, -6.9884,  0.9356 ]
Gyro bias  [rad/s]:   [ -1e-08, 6.6e-09, -3.1e-09 ]
Accel scale factor:   1.0000
Static interval:      samples 234–634 (Δt=1 s)

	•	Attitude-Determination Diagnostics for each method (gravity/Earth-rate errors, condition numbers, degeneracies)
	•	GNSS Quality Metrics (HDOP/PDOP statistics, satellite counts)
	•	ZUPT & KF events summary (counts, total ZUPT time, final covariance)
	•	Trajectory-Error Time Series (t, pos-error, vel-error)
	•	Timing & Performance per task + total
	•	Final Comparison Table across datasets & methods

	5.	Copy & paste
Once it finishes, open debug_output.log, copy the console dump and paste it back here so we can verify and iterate.

## Notes

`GNSS_IMU_Fusion.py` now detects a low-motion interval in the IMU data to
estimate the initial accelerometer and gyroscope biases. The magnitude of the
static accelerometer vector is used to compute a simple scale factor so that the
measured gravity is close to 9.81 m/s². This improves the attitude
initialisation when the first samples are not perfectly static or the sensor
scale is slightly off.
## Verifying Earth Rotation Rate

Run any dataset with the `--verbose` flag to print the **Earth rotation magnitude** measured from the static gyroscope data.
It should be close to `7.29e-5` rad/s. You can compute the nominal value with:

```bash
python - <<"EOF"
import numpy as np; print(2*np.pi/86400)
EOF
```

If the measured magnitude differs by more than a few percent, the IMU may not be completely still or needs calibration.


## Running all methods

<<<<<<< HEAD
Use `run_all_methods.py` to execute the fusion script with TRIAD, Davenport and
SVD sequentially:

```bash
python run_all_methods.py           # uses default datasets
# or specify a YAML file with:
python run_all_methods.py --config config.yml
```

The optional YAML file lists the IMU/GNSS pairs under `datasets:`
with `imu` and `gnss` keys and the algorithms to run under `methods:`.
=======
Use `run_all_methods.py` to execute the fusion script with the TRIAD,
Davenport and SVD initialisation methods in sequence.  Provide a YAML
configuration file to specify the datasets:

```bash
python run_all_methods.py --config your_config.yml
```

Running the script without `--config` processes the bundled example data sets.

>>>>>>> 4d48905e

## Running all data sets

To process every IMU/GNSS pair defined in `run_all_datasets.py`, simply run:

```bash
python run_all_datasets.py
```
By default this processes each dataset with the TRIAD, Davenport and SVD
initialisation methods. To limit the run to a single method pass
`--method METHODNAME`.
The script shows a progress bar and finishes with a small summary table:

```
All cases: 100%|##########| 9/9 [00:12<00:00,  1.31s/it]
┏━━━━━━━━━┳━━━━━━━━━━┳━━━━━━━━━━━━━━┳━━━━━━━━━━━┓
┃ Method  ┃ RMSE (m) ┃ Final Error (m) ┃ Runtime (s) ┃
┡━━━━━━━━━╇━━━━━━━━━━╇━━━━━━━━━━━━━━╇━━━━━━━━━━━┩
┃ TRIAD   ┃  12.4    ┃  8.7         ┃   1.2      ┃
┃ ...     ┃  ...     ┃  ...         ┃   ...      ┃
└─────────┴──────────┴──────────────┴───────────┘
```

## Running only the TRIAD method

If you want to process all datasets using just the TRIAD initialisation method, run the helper script `run_triad_only.py` or the MATLAB script `run_triad_only.m`:

```bash
python run_triad_only.py
```
```matlab
run_triad_only
```
This is equivalent to running `run_all_datasets.py --method TRIAD`.


After all runs complete you can compare the datasets side by side:

```bash
python plot_compare_all.py
```
This creates one `all_datasets_<method>_comparison.pdf` per method in
`results/`.

## Running a single dataset

Run `FINAL.py` to process just the first IMU/GNSS pair with all three
initialisation methods.  The script calls the fusion routine directly, so no
additional wrapper scripts are involved:

```bash
python FINAL.py
```
This produces the same logs and summary table as `run_all_datasets.py` but
only for `IMU_X001.dat` and `GNSS_X001.csv`. You can still pass `--method` or a
YAML config file just like with the batch runner.
If your shell complains about `event not found` when you try running the
shebang line directly, simply invoke the script with `python FINAL.py` or run it
as `./FINAL.py` instead.

## Automated figure generation

The module `auto_plots.py` contains helper routines for creating the standard
set of plots and a summary table of metrics for each batch run.  Integrate
these helpers into your own batch script to automatically export the six
"must‑have" figures (tasks 3–5 and validation plots) and a CSV/LaTeX table of
RMSE and innovation statistics.

```python
from auto_plots import run_batch

# one IMU/GNSS pair and one method for brevity
datasets = [("IMU_X001.dat", "GNSS_X001.csv")]
methods = ["TRIAD"]
run_batch(datasets, methods)
```

The snippet above loads the files using :func:`load_data` and places the
generated figures in `results/auto_plots/`.

Interactive exploration lives in the `notebooks/` folder. Open
`notebooks/demo.ipynb` to try the plotting utilities in Jupyter.
Additional plotting examples and a results template are available in [docs/PlottingExamples.md](docs/PlottingExamples.md).

A codex-style plotting checklist is available in [docs/PlottingChecklist.md](docs/PlottingChecklist.md).

## Summary CSV format

`summarise_runs.py` parses the log files produced by the batch scripts and
writes `results/summary.csv`. Each row contains:

- `method` – attitude initialisation method name
- `imu` – IMU data file
- `gnss` – GNSS data file
- `rmse_pos` – overall position RMSE in metres
- `final_pos` – final position error in metres

`generate_summary.py` reads this CSV to build the PDF report.

## Tests

Run the unit tests with `pytest`. **Installing the required Python packages is
mandatory** before executing any tests. The suite relies on *all* entries in
`requirements.txt` – including heavier libraries such as `cartopy` and the
plotting backend `matplotlib`. Using a dedicated virtual environment or
container is strongly recommended:

```bash
pip install -r requirements.txt
pytest -q
```

You can also simply run `make test` to install the requirements and execute the
test suite in one command.

## MATLAB Compatibility

Each run now exports a MATLAB `.mat` file alongside the NPZ results. The plotting
and validation functions live in the `MATLAB/` directory. Add it to your path
before calling them:

```matlab
addpath('MATLAB')
plot_results('results/IMU_X001_GNSS_X001_TRIAD_kf_output.mat');
validate_3sigma('results/IMU_X001_GNSS_X001_TRIAD_kf_output.mat', 'STATE_X001.txt');
```

### Validating with Python

You can also check the exported results directly in Python. Run the helper
script with the `.mat` file, the reference trajectory and the reference
position:

```bash
python validate_with_truth.py \
  --est-file results/IMU_X001_GNSS_X001_TRIAD_kf_output.mat \
  --truth-file STATE_X001.txt \
  --ref-lat -32.026554 --ref-lon 133.455801 \
  --ref-r0 -3729051 3935676 -3348394
```
Add `--index-align` to skip time interpolation and compare samples by index:

```bash
python validate_with_truth.py \
  --est-file results/IMU_X001_GNSS_X001_TRIAD_kf_output.mat \
  --truth-file STATE_X001.txt \
  --ref-lat -32.026554 --ref-lon 133.455801 \
  --ref-r0 -3729051 3935676 -3348394 \
  --index-align
```

### Interpolating to Ground Truth

`validate_with_truth.py` first resamples the estimated position, velocity
and quaternion attitude onto the 10&nbsp;Hz timeline provided by
`STATE_X001.txt`. The raw IMU data is recorded at around **400&nbsp;Hz** and
the GNSS receiver typically updates at **1&nbsp;Hz**, so the fusion output is
available at a much higher rate than the reference trajectory.  The script
uses `numpy.interp` for the linear states and a `Slerp` spline for the
quaternions to obtain values exactly at the truth timestamps before computing
the error curves.

The script now produces position, velocity **and** attitude error plots. When
the covariance matrix `P` is available each figure includes the ±3σ envelopes
derived from the corresponding sub-blocks of `P`.
The output directory given via `--output` is created automatically if it does
not exist. After generating the plots the script prints the final position
error and RMSE (and velocity metrics when available) and saves this short
summary to `validation_summary.txt` inside the output directory.

The exported `.npz` and `.mat` structures now expose additional fields alongside
the existing error metrics:

- `attitude_q` – quaternion attitude history for the selected method
- `P_hist` – Kalman covariance matrices over time

### Running the MATLAB pipeline

```matlab
imu_path  = get_data_file('IMU_X001.dat');
gnss_path = get_data_file('GNSS_X001.csv');
main(imu_path, gnss_path);
```

`main.m` now takes the full paths to the IMU and GNSS files as arguments.
The helper function `get_data_file` searches both the repository root and
`IMU_MATLAB/data`, letting `TRIAD` and related scripts locate the bundled
sample logs automatically when you pass just the file names.

### IMU_MATLAB vs MATLAB Scripts

Two sets of MATLAB code are provided:

- **`IMU_MATLAB/`** replicates the Python pipeline via modular `Task_1`–`Task_5`
  functions. Call `main.m` or the individual tasks when you need to debug or
  inspect each processing step in detail.
- **`MATLAB/`** offers lightweight stand‑alone scripts (`TRIAD.m`, `FINAL.m`,
  `plot_results.m`, `validate_3sigma.m`). Use these for quick experiments or to
  validate the `.mat` files exported from Python.

To run `TRIAD.m` with the new data-file detection logic simply resolve the file
paths with `get_data_file` and pass them to the script:

```matlab
imu  = get_data_file('IMU_X001.dat');
gnss = get_data_file('GNSS_X001.csv');
TRIAD(imu, gnss);
```

`get_data_file` searches `IMU_MATLAB/data/` first and falls back to the
repository root, so the command works from any location.

### Sequential Task Execution

To replicate the Python pipeline step by step, call each `Task_1`–`Task_5`
function in order. Always resolve the data paths with `get_data_file` so the
commands work from any folder. Every task writes a `.mat` file that the next one
loads:

```matlab
imu  = get_data_file('IMU_X001.dat');
gnss = get_data_file('GNSS_X001.csv');

Task_1(imu, gnss, 'TRIAD');   % -> results/Task1_init_IMU_X001_GNSS_X001_TRIAD.mat
Task_2(imu, gnss, 'TRIAD');   % -> results/Task2_body_IMU_X001_GNSS_X001_TRIAD.mat
Task_3(imu, gnss, 'TRIAD');   % uses Task1/2 output, writes Task3_results_IMU_X001_GNSS_X001.mat
Task_4(imu, gnss, 'TRIAD');   % uses Task3 results, writes Task4_results_IMU_X001_GNSS_X001.mat
Task_5(imu, gnss, 'TRIAD');   % uses Task4 results, writes Task5_results_IMU_X001_GNSS_X001.mat
```

`Task_3` loads the initial vectors and biases from Tasks 1–2. `Task_4` requires
`Task3_results_<pair>.mat` to compute the NED GNSS trajectory, and `Task_5`
expects `Task4_results_<pair>.mat` to initialise the filter. Running the
commands above reproduces the Python `main` results while letting you inspect
each stage individually.

Task 5 now also exports three comparison figures that overlay GNSS, IMU-only
dead reckoning and the fused trajectory in the NED, ECEF and body frames. Look
for `<tag>_Task5_CompareNED.pdf`, `<tag>_Task5_CompareECEF.pdf` and
`<tag>_Task5_CompareBody.pdf` in the `results/` directory after the run.

## Export to MATLAB (.mat) files
To convert the saved Python results into MATLAB `.mat` files, run from the repo root:

```bash
cd /path/to/IMU
pip install numpy scipy
python export_mat.py
```

Or from *any* directory by giving the full path:

```bash
pip install numpy scipy
python /path/to/IMU/export_mat.py
```

## Additional scripts

The repository contains a few helper scripts that are not part of the regular
pipeline but can be handy for quick experiments:

- `fusion_single.py` &ndash; early stand‑alone prototype of the IMU&ndash;GNSS
  fusion routine. It exposes the full bias estimation and Kalman logic in a
  single file and is useful for debugging or exploring tuning options.
- `validate_filter.py` &ndash; command&ndash;line tool to compare a saved filter
  state history against GNSS measurements and plot the residuals.

These utilities are optional and not exercised by the unit tests.

## Next Steps

- **Logging:** Extend the built-in `logging` with the `rich` console handler to
  get colourful status messages during long runs.
- **Documentation:** The devcontainer includes Sphinx and MkDocs. Generate the
  API docs with `sphinx-build` and publish user guides with `mkdocs`.
- **CI:** Set up a simple GitHub Actions workflow that installs
  `requirements.txt`, runs `flake8` and the `pytest` suite on every pull
  request.
- **Debugging:** If the MATLAB pipeline produces kilometre-scale drift,
  consult `docs/DebuggingDrift.md` for troubleshooting steps.


See [docs/CHANGELOG.md](docs/CHANGELOG.md) for a list of recent features.<|MERGE_RESOLUTION|>--- conflicted
+++ resolved
@@ -156,30 +156,7 @@
 
 ## Running all methods
 
-<<<<<<< HEAD
-Use `run_all_methods.py` to execute the fusion script with TRIAD, Davenport and
-SVD sequentially:
-
-```bash
-python run_all_methods.py           # uses default datasets
-# or specify a YAML file with:
-python run_all_methods.py --config config.yml
-```
-
-The optional YAML file lists the IMU/GNSS pairs under `datasets:`
-with `imu` and `gnss` keys and the algorithms to run under `methods:`.
-=======
-Use `run_all_methods.py` to execute the fusion script with the TRIAD,
-Davenport and SVD initialisation methods in sequence.  Provide a YAML
-configuration file to specify the datasets:
-
-```bash
-python run_all_methods.py --config your_config.yml
-```
-
-Running the script without `--config` processes the bundled example data sets.
-
->>>>>>> 4d48905e
+
 
 ## Running all data sets
 
