#!/usr/bin/env python3
"""Run all datasets using only the TRIAD initialisation method and
validate results when ground truth data is available."""

import subprocess
import sys
import pathlib
import re
<<<<<<< HEAD
import os
=======
>>>>>>> 585384d3
from plot_overlay import plot_overlay
from validate_with_truth import load_estimate, assemble_frames

HERE = pathlib.Path(__file__).resolve().parent

# --- Run the batch processor -------------------------------------------------
cmd = [
    sys.executable,
    str(HERE / "run_all_datasets.py"),
    "--method",
    "TRIAD",
    *sys.argv[1:],
]
subprocess.run(cmd, check=True)

# --- Validate results when STATE_<id>.txt exists -----------------------------
results = HERE / "results"
os.makedirs(results, exist_ok=True)
for mat in results.glob("*_TRIAD_kf_output.mat"):
    m = re.match(r"IMU_(X\d+)(?:_small)?_.*_TRIAD_kf_output\.mat", mat.name)
    if not m:
        continue
    dataset = m.group(1)
    candidates = [
        HERE / f"STATE_{dataset}_small.txt",
        HERE / f"STATE_{dataset}.txt",
    ]
    truth = next((c for c in candidates if c.exists()), None)
    if truth is None:
        continue
    vcmd = [
        sys.executable,
        str(HERE / "validate_with_truth.py"),
        "--est-file",
        str(mat),
        "--truth-file",
        str(truth),
        "--output",
        str(results),
    ]
    subprocess.run(vcmd, check=True)
    try:
        est = load_estimate(str(mat))
        m2 = re.match(r"(IMU_\w+)_GNSS_(\w+)_TRIAD_kf_output", mat.stem)
        if m2:
            imu_file = HERE / f"{m2.group(1)}.dat"
            gnss_file = HERE / f"{m2.group(2)}.csv"
            frames = assemble_frames(est, imu_file, gnss_file)
            for frame_name, data in frames.items():
                t_i, p_i, v_i, a_i = data["imu"]
                t_g, p_g, v_g, a_g = data["gnss"]
                t_f, p_f, v_f, a_f = data["fused"]
                plot_overlay(
                    frame_name,
                    "TRIAD",
                    t_i,
                    p_i,
                    v_i,
                    a_i,
                    t_g,
                    p_g,
                    v_g,
                    a_g,
                    t_f,
                    p_f,
                    v_f,
                    a_f,
                    results,
                )
    except Exception as e:
        print(f"Overlay plot failed: {e}")<|MERGE_RESOLUTION|>--- conflicted
+++ resolved
@@ -6,10 +6,7 @@
 import sys
 import pathlib
 import re
-<<<<<<< HEAD
-import os
-=======
->>>>>>> 585384d3
+
 from plot_overlay import plot_overlay
 from validate_with_truth import load_estimate, assemble_frames
 
