--- conflicted
+++ resolved
@@ -83,81 +83,4 @@
             [0.0, 0.0, 1.0],
         ]
     )
-<<<<<<< HEAD
-    return rot_to_quaternion(R)
-
-
-def triad(v1_b: np.ndarray, v2_b: np.ndarray, v1_n: np.ndarray, v2_n: np.ndarray) -> np.ndarray:
-    """Compute body-to-navigation rotation matrix using the TRIAD algorithm."""
-    t1_b = v1_b / np.linalg.norm(v1_b)
-    t2_b_temp = np.cross(t1_b, v2_b)
-    if np.linalg.norm(t2_b_temp) < 1e-10:
-        t2_b = np.array([1.0, 0.0, 0.0])
-    else:
-        t2_b = t2_b_temp / np.linalg.norm(t2_b_temp)
-    t3_b = np.cross(t1_b, t2_b)
-
-    t1_n = v1_n / np.linalg.norm(v1_n)
-    t2_n_temp = np.cross(t1_n, v2_n)
-    if np.linalg.norm(t2_n_temp) < 1e-10:
-        t2_n = np.array([1.0, 0.0, 0.0])
-    else:
-        t2_n = t2_n_temp / np.linalg.norm(t2_n_temp)
-    t3_n = np.cross(t1_n, t2_n)
-
-    R = np.column_stack((t1_n, t2_n, t3_n)) @ np.column_stack((t1_b, t2_b, t3_b)).T
-    return R
-
-
-def davenport_q_method(
-    v1_b: np.ndarray,
-    v2_b: np.ndarray,
-    v1_n: np.ndarray,
-    v2_n: np.ndarray,
-    w1: float = 0.9999,
-    w2: float = 0.0001,
-) -> np.ndarray:
-    """Compute body-to-navigation rotation matrix using Davenport's Q-method."""
-    B = w1 * np.outer(v1_n, v1_b) + w2 * np.outer(v2_n, v2_b)
-    sigma = np.trace(B)
-    S = B + B.T
-    Z = np.array([B[1, 2] - B[2, 1], B[2, 0] - B[0, 2], B[0, 1] - B[1, 0]])
-    K = np.zeros((4, 4))
-    K[0, 0] = sigma
-    K[0, 1:] = Z
-    K[1:, 0] = Z
-    K[1:, 1:] = S - sigma * np.eye(3)
-    eigvals, eigvecs = np.linalg.eigh(K)
-    q = eigvecs[:, np.argmax(eigvals)]
-    if q[0] < 0:
-        q = -q
-    q = np.array([q[0], -q[1], -q[2], -q[3]])
-    return quaternion_to_rot(q)
-
-
-def svd_method(
-    v1_b: np.ndarray,
-    v2_b: np.ndarray,
-    v1_n: np.ndarray,
-    v2_n: np.ndarray,
-    w1: float = 0.9999,
-    w2: float = 0.0001,
-) -> np.ndarray:
-    """Compute body-to-navigation rotation matrix using the SVD method."""
-    M = w1 * np.outer(v1_n, v1_b) + w2 * np.outer(v2_n, v2_b)
-    U, _, Vt = np.linalg.svd(M)
-    R = U @ np.diag([1, 1, np.linalg.det(U) * np.linalg.det(Vt)]) @ Vt
-    return R
-
-
-def quaternion_to_rot(q: np.ndarray) -> np.ndarray:
-    """Convert quaternion to rotation matrix."""
-    qw, qx, qy, qz = q
-    return np.array([
-        [1 - 2 * (qy ** 2 + qz ** 2), 2 * (qx * qy - qw * qz), 2 * (qx * qz + qw * qy)],
-        [2 * (qx * qy + qw * qz), 1 - 2 * (qx ** 2 + qz ** 2), 2 * (qy * qz - qw * qx)],
-        [2 * (qx * qz - qw * qy), 2 * (qy * qz + qw * qx), 1 - 2 * (qx ** 2 + qy ** 2)],
-    ])
-=======
-    return rot_to_quaternion(R)
->>>>>>> d2410e5a
+    return rot_to_quaternion(R)