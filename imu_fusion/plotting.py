--- conflicted
+++ resolved
@@ -38,86 +38,7 @@
 
 def plot_attitude(time: Iterable, yaw: Sequence[float], pitch: Sequence[float], roll: Sequence[float], title: str, outfile: str) -> None:
     """Plot attitude angles over time."""
-<<<<<<< HEAD
-    plt.figure()
-    plt.plot(time, roll, label="Roll")
-    plt.plot(time, pitch, label="Pitch")
-    plt.plot(time, yaw, label="Yaw")
-    _setup_plot(title, "Time (s)", "Angle (deg)")
-    plt.legend()
-    plt.tight_layout()
-    plt.savefig(outfile)
-    plt.close()
 
-
-def plot_ned_positions_multi(
-    times: Sequence[Iterable],
-    neds: Sequence[Iterable],
-    labels: Sequence[str],
-    title: str,
-    outfile: str,
-) -> None:
-    """Plot NED positions for multiple datasets on one figure."""
-    plt.figure()
-    for t, ned, label in zip(times, neds, labels):
-        for i, comp in enumerate("NED"):
-            plt.plot(t, [r[i] for r in ned], label=f"{label} {comp}")
-    _setup_plot(title, "Time (s)", "Position (m)")
-    plt.legend()
-    plt.tight_layout()
-    plt.savefig(outfile)
-    plt.close()
-
-
-def plot_residuals_multi(
-    times: Sequence[Iterable],
-    residual_sets: Sequence[Sequence[Sequence[float]]],
-    labels: Sequence[str],
-    title: str,
-    outfile: str,
-) -> None:
-    """Plot residuals for multiple datasets on one figure."""
-    plt.figure(figsize=(8, 6))
-    components = ["North", "East", "Down"]
-    for t, residuals, label in zip(times, residual_sets, labels):
-        res = list(residuals)
-        for i in range(3):
-            plt.plot(t, [r[i] for r in res], label=f"{label} pos {components[i]}")
-        for i in range(3):
-            plt.plot(
-                t,
-                [r[i + 3] for r in res],
-                linestyle="--",
-                label=f"{label} vel {components[i]}",
-            )
-    _setup_plot(title, "Time (s)", "Residual")
-    plt.legend()
-    plt.tight_layout()
-    plt.savefig(outfile)
-    plt.close()
-
-
-def plot_attitude_multi(
-    times: Sequence[Iterable],
-    yaws: Sequence[Iterable],
-    pitches: Sequence[Iterable],
-    rolls: Sequence[Iterable],
-    labels: Sequence[str],
-    title: str,
-    outfile: str,
-) -> None:
-    """Plot attitude angles for multiple datasets."""
-    plt.figure()
-    for t, yaw, pitch, roll, label in zip(times, yaws, pitches, rolls, labels):
-        plt.plot(t, roll, label=f"{label} Roll")
-        plt.plot(t, pitch, label=f"{label} Pitch")
-        plt.plot(t, yaw, label=f"{label} Yaw")
-=======
-    plt.figure()
-    plt.plot(time, roll, label="Roll")
-    plt.plot(time, pitch, label="Pitch")
-    plt.plot(time, yaw, label="Yaw")
->>>>>>> 52623442
     _setup_plot(title, "Time (s)", "Angle (deg)")
     plt.legend()
     plt.tight_layout()
