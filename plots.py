import numpy as np
<<<<<<< HEAD
try:
    import matplotlib.pyplot as plt
except Exception:  # pragma: no cover
    plt = None

def plot_frame(frame, t_truth, pos_truth, vel_truth, acc_truth, t_est, pos_est, vel_est, acc_est, out_dir):
    """Save 3x3 comparison plots for a single frame."""
    if plt is None:
        return
    labels = {'NED': ['N','E','D'], 'ECEF': ['X','Y','Z'], 'BODY': ['X','Y','Z']}[frame]
    fig, axes = plt.subplots(3, 3, figsize=(12, 8))
    for i, (data_truth, data_est) in enumerate(zip([pos_truth, vel_truth, acc_truth], [pos_est, vel_est, acc_est])):
        for j in range(3):
            ax = axes[i, j]
            if len(t_truth):
                ax.plot(t_truth, data_truth[:, j], 'k-', label='Truth')
            ax.plot(t_est, data_est[:, j], 'b-', label='Estimate')
            ax.set_xlabel('Time [s]')
            ax.set_ylabel(labels[j])
            if i == 0:
                ax.set_title(f'Position {labels[j]}')
            elif i == 1:
                ax.set_title(f'Velocity {labels[j]}')
            else:
                ax.set_title(f'Acceleration {labels[j]}')
            ax.grid(True)
            if j == 0:
                ax.legend()
    fig.tight_layout()
    fig.savefig(f"{out_dir}/Task5_compare_{frame}.png")
=======
from pathlib import Path
try:
    import matplotlib.pyplot as plt
except Exception:  # pragma: no cover - matplotlib optional
    plt = None


def plot_frame(
    frame: str,
    method: str,
    t_imu: np.ndarray,
    pos_imu: np.ndarray,
    vel_imu: np.ndarray,
    acc_imu: np.ndarray,
    t_gnss: np.ndarray,
    pos_gnss: np.ndarray,
    vel_gnss: np.ndarray,
    acc_gnss: np.ndarray,
    t_fused: np.ndarray,
    pos_fused: np.ndarray,
    vel_fused: np.ndarray,
    acc_fused: np.ndarray,
    out_dir: str,
    truth: tuple | None = None,
) -> None:
    """Plot comparison for one frame.

    Parameters
    ----------
    frame : str
        Name of the frame (``NED``, ``ECEF`` or ``Body``).
    method : str
        Name of the initialisation method.
    out_dir : str
        Directory where the PNG will be written.
    truth : optional tuple
        ``(t, pos, vel, acc)`` arrays for the ground truth.
    """
    if plt is None:
        return

    labels = {
        "NED": ["N", "E", "D"],
        "ECEF": ["X", "Y", "Z"],
        "Body": ["X", "Y", "Z"],
    }.get(frame.upper(), ["X", "Y", "Z"])

    fig, axes = plt.subplots(3, 3, figsize=(12, 8), sharex=False)

    def _plot_row(ax, t_truth, data_truth, t1, d1, t2, d2, t3, d3, ylabel, title):
        for j, lab in enumerate(labels):
            ax[j].plot(t_gnss, d1[:, j], "k-", label="GNSS")
            ax[j].plot(t_imu, d2[:, j], "b--", label="IMU")
            ax[j].plot(t_fused, d3[:, j], "r-", label="Fused")
            if t_truth is not None:
                ax[j].plot(t_truth, data_truth[:, j], "g-", label="Truth")
            ax[j].set_title(f"{title} {lab}")
            ax[j].set_xlabel("Time [s]")
            ax[j].set_ylabel(ylabel)
            ax[j].legend()

    if truth is not None:
        t_truth, pos_truth, vel_truth, acc_truth = truth
    else:
        t_truth = pos_truth = vel_truth = acc_truth = None

    _plot_row(axes[0], t_truth, pos_truth, t_gnss, pos_gnss, t_imu, pos_imu, t_fused, pos_fused, "[m]", "Position")
    _plot_row(axes[1], t_truth, vel_truth, t_gnss, vel_gnss, t_imu, vel_imu, t_fused, vel_fused, "[m/s]", "Velocity")
    _plot_row(axes[2], t_truth, acc_truth, t_gnss, acc_gnss, t_imu, acc_imu, t_fused, acc_fused, "[m/s$^2$]", "Acceleration")

    fig.suptitle(f"{method} comparison in {frame} frame")
    fig.tight_layout(rect=[0, 0, 1, 0.95])
    out_path = Path(out_dir) / f"Task5_compare_{frame.upper()}.png"
    fig.savefig(out_path, dpi=200)
>>>>>>> 40a842d5
    plt.close(fig)<|MERGE_RESOLUTION|>--- conflicted
+++ resolved
@@ -1,109 +1,3 @@
 import numpy as np
-<<<<<<< HEAD
-try:
-    import matplotlib.pyplot as plt
-except Exception:  # pragma: no cover
-    plt = None
 
-def plot_frame(frame, t_truth, pos_truth, vel_truth, acc_truth, t_est, pos_est, vel_est, acc_est, out_dir):
-    """Save 3x3 comparison plots for a single frame."""
-    if plt is None:
-        return
-    labels = {'NED': ['N','E','D'], 'ECEF': ['X','Y','Z'], 'BODY': ['X','Y','Z']}[frame]
-    fig, axes = plt.subplots(3, 3, figsize=(12, 8))
-    for i, (data_truth, data_est) in enumerate(zip([pos_truth, vel_truth, acc_truth], [pos_est, vel_est, acc_est])):
-        for j in range(3):
-            ax = axes[i, j]
-            if len(t_truth):
-                ax.plot(t_truth, data_truth[:, j], 'k-', label='Truth')
-            ax.plot(t_est, data_est[:, j], 'b-', label='Estimate')
-            ax.set_xlabel('Time [s]')
-            ax.set_ylabel(labels[j])
-            if i == 0:
-                ax.set_title(f'Position {labels[j]}')
-            elif i == 1:
-                ax.set_title(f'Velocity {labels[j]}')
-            else:
-                ax.set_title(f'Acceleration {labels[j]}')
-            ax.grid(True)
-            if j == 0:
-                ax.legend()
-    fig.tight_layout()
-    fig.savefig(f"{out_dir}/Task5_compare_{frame}.png")
-=======
-from pathlib import Path
-try:
-    import matplotlib.pyplot as plt
-except Exception:  # pragma: no cover - matplotlib optional
-    plt = None
-
-
-def plot_frame(
-    frame: str,
-    method: str,
-    t_imu: np.ndarray,
-    pos_imu: np.ndarray,
-    vel_imu: np.ndarray,
-    acc_imu: np.ndarray,
-    t_gnss: np.ndarray,
-    pos_gnss: np.ndarray,
-    vel_gnss: np.ndarray,
-    acc_gnss: np.ndarray,
-    t_fused: np.ndarray,
-    pos_fused: np.ndarray,
-    vel_fused: np.ndarray,
-    acc_fused: np.ndarray,
-    out_dir: str,
-    truth: tuple | None = None,
-) -> None:
-    """Plot comparison for one frame.
-
-    Parameters
-    ----------
-    frame : str
-        Name of the frame (``NED``, ``ECEF`` or ``Body``).
-    method : str
-        Name of the initialisation method.
-    out_dir : str
-        Directory where the PNG will be written.
-    truth : optional tuple
-        ``(t, pos, vel, acc)`` arrays for the ground truth.
-    """
-    if plt is None:
-        return
-
-    labels = {
-        "NED": ["N", "E", "D"],
-        "ECEF": ["X", "Y", "Z"],
-        "Body": ["X", "Y", "Z"],
-    }.get(frame.upper(), ["X", "Y", "Z"])
-
-    fig, axes = plt.subplots(3, 3, figsize=(12, 8), sharex=False)
-
-    def _plot_row(ax, t_truth, data_truth, t1, d1, t2, d2, t3, d3, ylabel, title):
-        for j, lab in enumerate(labels):
-            ax[j].plot(t_gnss, d1[:, j], "k-", label="GNSS")
-            ax[j].plot(t_imu, d2[:, j], "b--", label="IMU")
-            ax[j].plot(t_fused, d3[:, j], "r-", label="Fused")
-            if t_truth is not None:
-                ax[j].plot(t_truth, data_truth[:, j], "g-", label="Truth")
-            ax[j].set_title(f"{title} {lab}")
-            ax[j].set_xlabel("Time [s]")
-            ax[j].set_ylabel(ylabel)
-            ax[j].legend()
-
-    if truth is not None:
-        t_truth, pos_truth, vel_truth, acc_truth = truth
-    else:
-        t_truth = pos_truth = vel_truth = acc_truth = None
-
-    _plot_row(axes[0], t_truth, pos_truth, t_gnss, pos_gnss, t_imu, pos_imu, t_fused, pos_fused, "[m]", "Position")
-    _plot_row(axes[1], t_truth, vel_truth, t_gnss, vel_gnss, t_imu, vel_imu, t_fused, vel_fused, "[m/s]", "Velocity")
-    _plot_row(axes[2], t_truth, acc_truth, t_gnss, acc_gnss, t_imu, acc_imu, t_fused, acc_fused, "[m/s$^2$]", "Acceleration")
-
-    fig.suptitle(f"{method} comparison in {frame} frame")
-    fig.tight_layout(rect=[0, 0, 1, 0.95])
-    out_path = Path(out_dir) / f"Task5_compare_{frame.upper()}.png"
-    fig.savefig(out_path, dpi=200)
->>>>>>> 40a842d5
     plt.close(fig)